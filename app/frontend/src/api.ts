--- conflicted
+++ resolved
@@ -2,11 +2,8 @@
 
 import { AuthPromiseClient } from "./pb/auth_grpc_web_pb"
 import { APIPromiseClient } from "./pb/api_grpc_web_pb"
-<<<<<<< HEAD
 import { SSOPromiseClient } from './pb/sso_grpc_web_pb'
-=======
 import { ConversationsPromiseClient as CPClient } from "./pb/conversations_grpc_web_pb"
->>>>>>> cf6990e1
 
 import interceptor from "./interceptor"
 
@@ -16,16 +13,17 @@
 }
 
 // There seems to be an error in the `opts` parameter's type, so have to ignore that line.
+
 // eslint-disable-next-line @typescript-eslint/ban-ts-ignore
 // @ts-ignore
 export const client = new APIPromiseClient(URL, null, opts) as APIPromiseClient
 
 // eslint-disable-next-line @typescript-eslint/ban-ts-ignore
 // @ts-ignore
-<<<<<<< HEAD
 export const SSOclient = new SSOPromiseClient(URL, null, opts) as SSOPromiseClient
-=======
+
+// eslint-disable-next-line @typescript-eslint/ban-ts-ignore
+// @ts-ignore
 export const conversations = new CPClient(URL, null, opts) as CPClient
->>>>>>> cf6990e1
 
 export const authClient = new AuthPromiseClient(URL)
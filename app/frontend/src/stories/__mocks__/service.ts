--- conflicted
+++ resolved
@@ -4,9 +4,6 @@
 import messages from "../../test/fixtures/messages.json";
 import users from "../../test/fixtures/users.json";
 
-<<<<<<< HEAD
-const userMap = new Map(users.map((user) => [user.userId, user]));
-=======
 const [user1, user2, user3] = users;
 
 const userMap = {
@@ -17,7 +14,6 @@
   funnydog: user2,
   funnykid: user3,
 };
->>>>>>> cdfbdfad
 
 export const mockedService = ({
   user: {

--- conflicted
+++ resolved
@@ -22,13 +22,10 @@
     getGroupChatMessages: () => Promise.resolve([messages[0], messages[1]]),
     getGroupChat: () => Promise.resolve(groupChat),
   },
-<<<<<<< HEAD
   threads: {
     getThread: () => Promise.resolve(getThreadRes),
   },
-=======
   account: {},
->>>>>>> 88a32b9d
 } as unknown) as typeof originalService;
 
 function wait(milliSeconds: number) {

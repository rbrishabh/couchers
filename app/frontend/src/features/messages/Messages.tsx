import * as React from "react";
import { Route, Switch, useHistory, useParams } from "react-router-dom";

import NotificationBadge from "../../components/NotificationBadge";
import PageTitle from "../../components/PageTitle";
import TabBar from "../../components/TabBar";
import {
  archivedMessagesRoute,
  groupChatsRoute,
  hostingRequestsRoute,
  hostRequestRoute,
  meetRoute,
  messagesRoute,
  newHostRequestRoute,
  surfingRequestsRoute,
} from "../../routes";
import useNotifications from "../useNotifications";
import GroupChatsTab from "./groupchats/GroupChatsTab";
import GroupChatView from "./groupchats/GroupChatView";
import HostRequestView from "./surfing/HostRequestView";
import NewHostRequest from "./surfing/NewHostRequest";
import SurfingTab from "./surfing/SurfingTab";

export function MessagesNotification() {
  const { data } = useNotifications();

  return (
    <NotificationBadge count={data?.unseenMessageCount}>
      Group Chats
    </NotificationBadge>
  );
}

export function HostRequestsReceivedNotification() {
  const { data } = useNotifications();

  return (
    <NotificationBadge count={data?.unseenReceivedHostRequestCount}>
      Hosting
    </NotificationBadge>
  );
}

export function HostRequestsSentNotification() {
  const { data } = useNotifications();

  return (
    <NotificationBadge count={data?.unseenSentHostRequestCount}>
      Surfing
    </NotificationBadge>
  );
}

const labels = {
<<<<<<< HEAD
  //all: "All",
  groupchats: <MessagesNotification />,
=======
  all: "All",
  chats: <MessagesNotification />,
>>>>>>> 57ef94be
  hosting: <HostRequestsReceivedNotification />,
  surfing: <HostRequestsSentNotification />,
  //meet: "Meet",
  //archived: "Archived",
};

type MessageType = keyof typeof labels;

export default function Messages() {
  const history = useHistory();
  const { type = "groupchats" } = useParams<{ type: keyof typeof labels }>();
  const messageType = type in labels ? (type as MessageType) : "groupchats";

  const header = (
    <>
      <PageTitle>Messages</PageTitle>
      <TabBar
        value={messageType}
        setValue={(newType) =>
          history.push(
            `${messagesRoute}/${
              newType !== "groupchats" ? newType : "groupchats"
            }`
          )
        }
        labels={labels}
      />
    </>
  );

  return (
    <>
      <Switch>
        <Route path={`${groupChatsRoute}/:groupChatId`}>
          <GroupChatView />
        </Route>
        <Route path={groupChatsRoute}>
          {header}
          <GroupChatsTab />
        </Route>
        <Route path={`${newHostRequestRoute}/:userId`}>
          <NewHostRequest />
        </Route>
        <Route path={`${hostRequestRoute}/:hostRequestId`}>
          <HostRequestView />
        </Route>
        <Route path={hostingRequestsRoute}>
          {header}
          <SurfingTab type="hosting" />
        </Route>
        <Route path={surfingRequestsRoute}>
          {header}
          <SurfingTab type="surfing" />
        </Route>
        <Route path={meetRoute}>
          {header}
          MEET
        </Route>
        <Route path={archivedMessagesRoute}>
          {header}
          ARCHIVED
        </Route>
        <Route path={`${messagesRoute}`}>
          {header}
          <GroupChatsTab />
        </Route>
      </Switch>
    </>
  );
}<|MERGE_RESOLUTION|>--- conflicted
+++ resolved
@@ -52,13 +52,8 @@
 }
 
 const labels = {
-<<<<<<< HEAD
   //all: "All",
-  groupchats: <MessagesNotification />,
-=======
-  all: "All",
   chats: <MessagesNotification />,
->>>>>>> 57ef94be
   hosting: <HostRequestsReceivedNotification />,
   surfing: <HostRequestsSentNotification />,
   //meet: "Meet",
@@ -69,21 +64,15 @@
 
 export default function Messages() {
   const history = useHistory();
-  const { type = "groupchats" } = useParams<{ type: keyof typeof labels }>();
-  const messageType = type in labels ? (type as MessageType) : "groupchats";
+  const { type = "chats" } = useParams<{ type: keyof typeof labels }>();
+  const messageType = type in labels ? (type as MessageType) : "chats";
 
   const header = (
     <>
       <PageTitle>Messages</PageTitle>
       <TabBar
         value={messageType}
-        setValue={(newType) =>
-          history.push(
-            `${messagesRoute}/${
-              newType !== "groupchats" ? newType : "groupchats"
-            }`
-          )
-        }
+        setValue={(newType) => history.push(`${messagesRoute}/${newType}`)}
         labels={labels}
       />
     </>

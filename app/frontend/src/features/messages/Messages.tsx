--- conflicted
+++ resolved
@@ -1,9 +1,4 @@
-<<<<<<< HEAD
 import * as React from "react";
-=======
-import { TabContext, TabPanel } from "@material-ui/lab";
-import React from "react";
->>>>>>> e6373b18
 import PageTitle from "../../components/PageTitle";
 import GroupChatsTab from "./groupchats/GroupChatsTab";
 import SurfingTab from "./surfing/SurfingTab";

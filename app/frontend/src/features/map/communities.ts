--- conflicted
+++ resolved
@@ -21,13 +21,7 @@
   },
 };
 
-<<<<<<< HEAD
-export const addCommunitiesToMap = (map: MapboxMap) => {
-=======
-export const addCommunitiesToMap = (
-  map: MaplibreMap
-) => {
->>>>>>> ad74eb83
+export const addCommunitiesToMap = (map: MaplibreMap) => {
   map.addSource("communities", sources["communities"] as any);
   map.addLayer(layers["communitiesLayer"] as any);
 };

import { CardActions } from "@material-ui/core";
import Alert from "components/Alert";
import Button from "components/Button";
import Divider from "components/Divider";
import { CouchIcon, LocationIcon } from "components/Icons";
import IconText from "components/IconText";
import { useAuthContext } from "features/auth/AuthProvider";
import { CONNECTIONS } from "features/connections/constants";
import { EDIT, REQUEST } from "features/constants";
import FriendActions from "features/profile/actions/FriendActions";
import ProfileActionsMenuButton from "features/profile/actions/ProfileActionsMenuButton";
import {
  hostingStatusLabels,
  meetupStatusLabels,
} from "features/profile/constants";
import UserOverview from "features/profile/view/UserOverview";
import { HostingStatus, MeetupStatus, User } from "pb/api_pb";
import React, { useState } from "react";
import { Link, useParams } from "react-router-dom";
import {
  connectionsRoute,
  EditUserTab,
  routeToEditUser,
  UserTab,
} from "routes";
import makeStyles from "utils/makeStyles";

const useStyles = makeStyles((theme) => ({
<<<<<<< HEAD
  card: {
    flexShrink: 0,
    borderRadius: theme.shape.borderRadius * 2,
    padding: theme.spacing(3),
    [theme.breakpoints.down("sm")]: {
      marginBottom: theme.spacing(1),
      width: "100%",
    },
    boxShadow: "1px 1px 8px rgba(0, 0, 0, 0.25)"
  },

=======
>>>>>>> a0fffb22
  cardActions: {
    flexWrap: "wrap",
    justifyContent: "center",
    padding: theme.spacing(0.5),
    "& > *": {
      margin: theme.spacing(0.5),
    },
  },
<<<<<<< HEAD

  info: {
    marginTop: theme.spacing(1),
  },

  intro: {
    display: "flex",
    justifyContent: "center",
  },

  marginBottom2: {
    marginBottom: theme.spacing(2),
  },

  marginBottom3: {
    marginBottom: theme.spacing(3),
  },

  wrapper: {
    marginTop: theme.spacing(2),
    "& h1": {
      textAlign: "center",
      marginBottom: theme.spacing(0.5),
    },
  },

  bar: {
    marginBottom: theme.spacing(2),
  },
=======
>>>>>>> a0fffb22
}));

export interface OverviewProps {
  user: User.AsObject;
  setIsRequesting: (value: boolean) => void;
}

const getEditTab = (tab: UserTab): EditUserTab | undefined => {
  switch (tab) {
    case "about":
    case "home":
      return tab;
    default:
      return undefined;
  }
};

export default function Overview({ user, setIsRequesting }: OverviewProps) {
  const classes = useStyles();
  const currentUserId = useAuthContext().authState.userId;
  const [mutationError, setMutationError] = useState("");

  const { tab } = useParams<{ tab: UserTab }>();

  return (
<<<<<<< HEAD
    <Card className={classes.card}>
      <Avatar user={user} grow />
      <div className={classes.wrapper}>
        <Typography variant="h1" className={classes.intro}>
          {user.name}
        </Typography>
        <Typography variant="body1" className={classes.intro}>
          {user.city}
        </Typography>
      </div>
      <Divider />
=======
    <UserOverview user={user}>
>>>>>>> a0fffb22
      {mutationError && <Alert severity="error">{mutationError}</Alert>}
      <CardActions className={classes.cardActions}>
        {user.userId === currentUserId ? (
          <>
            <Button
              component={Link}
              to={routeToEditUser(getEditTab(tab))}
              color="secondary"
            >
              {EDIT}
            </Button>
            <Button component={Link} to={connectionsRoute}>
              {CONNECTIONS}
            </Button>
          </>
        ) : (
          <>
            <Button onClick={() => setIsRequesting(true)}>{REQUEST}</Button>
            <FriendActions user={user} setMutationError={setMutationError} />
            <ProfileActionsMenuButton />
          </>
        )}
      </CardActions>
      <IconText
        icon={CouchIcon}
        text={
          hostingStatusLabels[
            user.hostingStatus || HostingStatus.HOSTING_STATUS_UNKNOWN
          ]
        }
      />
      <IconText
        icon={LocationIcon}
        text={
          meetupStatusLabels[
            user.meetupStatus || MeetupStatus.MEETUP_STATUS_UNKNOWN
          ]
        }
      />
<<<<<<< HEAD
      <Divider className={classes.marginBottom3} />
      <BarWithHelp
        value={user.communityStanding || 0}
        label={COMMUNITY_STANDING}
        description={COMMUNITY_STANDING_DESCRIPTION}
        className={classes.marginBottom2}
      />
      <BarWithHelp
        value={user.verification || 0}
        label={VERIFICATION_SCORE}
        description={VERIFICATION_SCORE_DESCRIPTION}
        className={classes.marginBottom2}
      />
      <div className={classes.info}>
        <LabelsReferencesLastActive user={user} />
      </div>
    </Card>
=======
      <Divider />
    </UserOverview>
>>>>>>> a0fffb22
  );
}<|MERGE_RESOLUTION|>--- conflicted
+++ resolved
@@ -26,20 +26,7 @@
 import makeStyles from "utils/makeStyles";
 
 const useStyles = makeStyles((theme) => ({
-<<<<<<< HEAD
-  card: {
-    flexShrink: 0,
-    borderRadius: theme.shape.borderRadius * 2,
-    padding: theme.spacing(3),
-    [theme.breakpoints.down("sm")]: {
-      marginBottom: theme.spacing(1),
-      width: "100%",
-    },
-    boxShadow: "1px 1px 8px rgba(0, 0, 0, 0.25)"
-  },
 
-=======
->>>>>>> a0fffb22
   cardActions: {
     flexWrap: "wrap",
     justifyContent: "center",
@@ -48,23 +35,9 @@
       margin: theme.spacing(0.5),
     },
   },
-<<<<<<< HEAD
 
   info: {
     marginTop: theme.spacing(1),
-  },
-
-  intro: {
-    display: "flex",
-    justifyContent: "center",
-  },
-
-  marginBottom2: {
-    marginBottom: theme.spacing(2),
-  },
-
-  marginBottom3: {
-    marginBottom: theme.spacing(3),
   },
 
   wrapper: {
@@ -77,9 +50,11 @@
 
   bar: {
     marginBottom: theme.spacing(2),
+  }
+
+  marginBottom3: {
+    marginBottom: theme.spacing(3),
   },
-=======
->>>>>>> a0fffb22
 }));
 
 export interface OverviewProps {
@@ -105,21 +80,7 @@
   const { tab } = useParams<{ tab: UserTab }>();
 
   return (
-<<<<<<< HEAD
-    <Card className={classes.card}>
-      <Avatar user={user} grow />
-      <div className={classes.wrapper}>
-        <Typography variant="h1" className={classes.intro}>
-          {user.name}
-        </Typography>
-        <Typography variant="body1" className={classes.intro}>
-          {user.city}
-        </Typography>
-      </div>
-      <Divider />
-=======
     <UserOverview user={user}>
->>>>>>> a0fffb22
       {mutationError && <Alert severity="error">{mutationError}</Alert>}
       <CardActions className={classes.cardActions}>
         {user.userId === currentUserId ? (
@@ -159,27 +120,7 @@
           ]
         }
       />
-<<<<<<< HEAD
-      <Divider className={classes.marginBottom3} />
-      <BarWithHelp
-        value={user.communityStanding || 0}
-        label={COMMUNITY_STANDING}
-        description={COMMUNITY_STANDING_DESCRIPTION}
-        className={classes.marginBottom2}
-      />
-      <BarWithHelp
-        value={user.verification || 0}
-        label={VERIFICATION_SCORE}
-        description={VERIFICATION_SCORE_DESCRIPTION}
-        className={classes.marginBottom2}
-      />
-      <div className={classes.info}>
-        <LabelsReferencesLastActive user={user} />
-      </div>
-    </Card>
-=======
-      <Divider />
+    <Divider className={classes.marginBottom3} />
     </UserOverview>
->>>>>>> a0fffb22
   );
 }
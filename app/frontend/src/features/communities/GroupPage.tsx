--- conflicted
+++ resolved
@@ -2,15 +2,14 @@
 import React, { useEffect, useState } from "react";
 import { Link, useHistory, useParams } from "react-router-dom";
 
-import { communityRoute, groupRoute, pageRoute } from "../../AppRoutes";
+import {
+  communityRoute,
+  groupRoute,
+  guideRoute,
+  placeRoute,
+} from "../../AppRoutes";
 import Alert from "../../components/Alert";
 import CircularProgress from "../../components/CircularProgress";
-<<<<<<< HEAD
-=======
-import TextBody from "../../components/TextBody";
-import { useHistory } from "react-router-dom";
-import { groupRoute, communityRoute, placeRoute, guideRoute } from "../../AppRoutes"
->>>>>>> d9fe0681
 import Markdown from "../../components/Markdown";
 import PageTitle from "../../components/PageTitle";
 import TextBody from "../../components/TextBody";
@@ -194,7 +193,7 @@
             places.map((place) => {
               return (
                 <>
-                  <Link to={`${pageRoute}/${place.pageId}/${place.slug}`}>
+                  <Link to={`${placeRoute}/${place.pageId}/${place.slug}`}>
                     {place.title}
                   </Link>
                   <br />
@@ -211,89 +210,18 @@
             guides.map((guide) => {
               return (
                 <>
-                  <Link to={`${pageRoute}/${guide.pageId}/${guide.slug}`}>
+                  <Link to={`${guideRoute}/${guide.pageId}/${guide.slug}`}>
                     {guide.title}
                   </Link>
                   <br />
                 </>
               );
             })
-<<<<<<< HEAD
           ) : (
             <p>This community contains no guides.</p>
           )}
         </>
       ) : (
-=======
-          }
-        </Breadcrumbs>
-        <p>Description: {group.description}</p>
-        <p>You <b>{group.member ? "are" : "are not"}</b> a member of this group.</p>
-        <p>You <b>{group.admin ? "are" : "are not"}</b> an admin of this group.</p>
-        <p>Last edited at {group.mainPage!.lastEdited?.seconds} by {group.mainPage!.lastEditorUserId}</p>
-        <p>Created at {group.created?.seconds} by {group.mainPage!.creatorUserId}</p>
-        <Markdown source={group.mainPage!.content} />
-        <p>You <b>{group.mainPage!.canEdit ? "can" : "cannot"}</b> edit this page.</p>
-        <h1>Admins</h1>
-        <p>Total {group.adminCount} admins.</p>
-        {adminsLoading ? <CircularProgress /> :
-        admins ?
-          admins.map(admin => {
-            return (
-              <>
-                ID: {admin}
-                <br />
-              </>
-            )
-          })
-          : <p>This community has no admins.</p>
-        }
-        <h1>Members</h1>
-        <p>Total {group.memberCount} members.</p>
-        {membersLoading ? <CircularProgress /> :
-        members ?
-          members.map(member => {
-            return (
-              <>
-                ID: {member}
-                <br />
-              </>
-            )
-          })
-          : <p>This community has no members.</p>
-        }
-        <h1>Places</h1>
-        {placesLoading ? <CircularProgress /> :
-        places ?
-          places.map(place => {
-            return (
-              <>
-                <Link to={`${placeRoute}/${place.pageId}/${place.slug}`}>
-                  {place.title}
-                </Link>
-                <br />
-              </>
-            )
-          })
-          : <p>This community contains no places.</p>
-        }
-        <h1>Guides</h1>
-        {guidesLoading ? <CircularProgress /> :
-        guides ?
-          guides.map(guide => {
-            return (
-              <>
-                <Link to={`${guideRoute}/${guide.pageId}/${guide.slug}`}>
-                  {guide.title}
-                </Link>
-                <br />
-              </>
-            )
-          })
-          : <p>This community contains no guides.</p>
-        }
-      </> :
->>>>>>> d9fe0681
         <TextBody>Error</TextBody>
       )}
     </>

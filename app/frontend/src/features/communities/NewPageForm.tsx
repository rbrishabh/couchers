--- conflicted
+++ resolved
@@ -4,22 +4,15 @@
 import { useMutation } from "react-query";
 import { useHistory } from "react-router-dom";
 
-import { pageRoute } from "../../AppRoutes";
 import Alert from "../../components/Alert";
 import Button from "../../components/Button";
 import CircularProgress from "../../components/CircularProgress";
 import EditLocationMap from "../../components/EditLocationMap";
-<<<<<<< HEAD
 import TextField from "../../components/TextField";
-import { Page } from "../../pb/pages_pb";
+import { Page, PageType } from "../../pb/pages_pb";
 import { service } from "../../service";
 import ProfileMarkdownInput from "../profile/ProfileMarkdownInput";
-=======
-import { Page } from "../../pb/pages_pb"
-import { service } from "../../service";
-import { PageType } from "../../pb/pages_pb"
-import {pageURL} from "./redirect"
->>>>>>> d9fe0681
+import { pageURL } from "./redirect";
 
 type NewPageInputs = {
   title: string;
@@ -29,7 +22,7 @@
   lng: number;
 };
 
-export default function NewPageForm({pageType}: {pageType: PageType}) {
+export default function NewPageForm({ pageType }: { pageType: PageType }) {
   const {
     control,
     register,
@@ -48,20 +41,12 @@
     isLoading: isCreateLoading,
     error: createError,
   } = useMutation<Page.AsObject, GrpcError, NewPageInputs>(
-<<<<<<< HEAD
     ({ title, content, address, lat, lng }: NewPageInputs) =>
-      service.pages.createPage(title, content, address, lat, lng),
-    {
-      onSuccess: (page) => {
-        history.push(`${pageRoute}/${page.pageId}/${page.slug}`);
-      },
-=======
-    ({title, content, address, lat, lng}: NewPageInputs) => service.pages.createPage(title, content, address, lat, lng, pageType),
+      service.pages.createPage(title, content, address, lat, lng, pageType),
     {
       onSuccess: (page) => {
         history.push(pageURL(page));
-      }
->>>>>>> d9fe0681
+      },
     }
   );
 

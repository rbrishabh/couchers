--- conflicted
+++ resolved
@@ -1,28 +1,16 @@
 import React, { useEffect, useState } from "react";
-<<<<<<< HEAD
 import { useHistory, useParams } from "react-router-dom";
 
-import { pageRoute } from "../../AppRoutes";
 import Alert from "../../components/Alert";
 import CircularProgress from "../../components/CircularProgress";
 import Markdown from "../../components/Markdown";
 import PageTitle from "../../components/PageTitle";
 import TextBody from "../../components/TextBody";
-import { Page } from "../../pb/pages_pb";
+import { Page, PageType } from "../../pb/pages_pb";
 import { service } from "../../service";
-=======
-import { useParams } from "react-router-dom";
-import { Page, PageType } from "../../pb/pages_pb"
-import { service } from "../../service";
-import Alert from "../../components/Alert";
-import CircularProgress from "../../components/CircularProgress";
-import TextBody from "../../components/TextBody";
-import { useHistory } from "react-router-dom";
-import Markdown from "../../components/Markdown";
-import {pageURL} from "./redirect"
->>>>>>> d9fe0681
+import { pageURL } from "./redirect";
 
-export default function PagePage({pageType}: {pageType: PageType}) {
+export default function PagePage({ pageType }: { pageType: PageType }) {
   const [loading, setLoading] = useState(false);
   const [error, setError] = useState("");
   const [page, setPage] = useState<Page.AsObject | null>(null);
@@ -39,14 +27,8 @@
     (async () => {
       setLoading(true);
       try {
-<<<<<<< HEAD
         const page = await service.pages.getPage(Number(pageId));
-        setPage(page);
-        if (page.slug !== pageSlug) {
-=======
-        const page = await service.pages.getPage(Number(pageId))
-        if ((page.slug !== pageSlug) || (page.type !== pageType)) {
->>>>>>> d9fe0681
+        if (page.slug !== pageSlug || page.type !== pageType) {
           // if the address is wrong, redirect to the right place
           history.push(pageURL(page));
         } else {

--- conflicted
+++ resolved
@@ -1,3 +1,5 @@
+import { ReferenceType } from "pb/references_pb";
+
 // Profile Overview
 export const COMMUNITY_STANDING = "Community Standing";
 export const COMMUNITY_STANDING_DESCRIPTION =
@@ -101,25 +103,23 @@
 // Edit home
 export const EDIT_HOME = "Edit home";
 
-<<<<<<< HEAD
 // References
 export const REFERENCES_FILTER_A11Y_LABEL = "Show references: ";
 export const referencesFilterLabels = {
-  [ReferenceType.FRIEND]: "From friends",
-  [ReferenceType.HOSTED]: "From guests",
-  [ReferenceType.SURFED]: "From hosts",
+  [ReferenceType.REFERENCE_TYPE_FRIEND]: "From friends",
+  [ReferenceType.REFERENCE_TYPE_HOSTED]: "From guests",
+  [ReferenceType.REFERENCE_TYPE_SURFED]: "From hosts",
   all: "All references",
   given: "Given to others",
 };
 export const referenceBadgeLabel = {
-  [ReferenceType.FRIEND]: "Friend",
-  [ReferenceType.HOSTED]: "Guest",
-  [ReferenceType.SURFED]: "Hosted",
+  [ReferenceType.REFERENCE_TYPE_FRIEND]: "Friend",
+  [ReferenceType.REFERENCE_TYPE_HOSTED]: "Guest",
+  [ReferenceType.REFERENCE_TYPE_SURFED]: "Hosted",
 };
 export const NO_REFERENCES = "No references of this kind yet!";
 export const getReferencesGivenHeading = (name: string) =>
   `References ${name} wrote`;
-=======
 // Community
 export const COMMUNITY_HEADING = (name: string) => `Welcome to ${name}!`;
 export const DISCUSSIONS_EMPTY_STATE = "No discussions at the moment.";
@@ -139,7 +139,6 @@
 export const SEE_MORE_DISCUSSIONS_LABEL = "See more discussions";
 export const SEE_MORE_EVENTS_LABEL = "See more events";
 export const SEE_MORE_PLACES_LABEL = "See more places";
->>>>>>> 05a64144
 
 // Bug Report
 export const BUG_DESCRIPTION = "Brief description of the bug";

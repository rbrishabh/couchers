import { act, renderHook } from "@testing-library/react-hooks";
import useRespondToFriendRequest from "features/connections/friends/useRespondToFriendRequest";
import { Empty } from "google-protobuf/google/protobuf/empty_pb";
<<<<<<< HEAD
import { ListFriendRequestsRes } from "pb/api_pb";
=======
import { FriendRequest } from "pb/api_pb";
>>>>>>> 7c938944
import { friendRequestKey } from "queryKeys";
import { service } from "service";
import { getHookWrapperWithClient } from "test/hookWrapper";

const respondToFriendRequestMock = service.api
  .respondFriendRequest as jest.Mock<
  ReturnType<typeof service.api.respondFriendRequest>
>;

const { client, wrapper } = getHookWrapperWithClient();

afterEach(() => {
  client.clear();
  jest.restoreAllMocks();
});

describe("useRespondToFriendRequest hook", () => {
  const setMutationError = jest.fn();

  beforeEach(() => {
    client.setQueryData<FriendRequest.AsObject[]>(friendRequestKey("sent"), [
      {
        friendRequestId: 1,
        state: 0,
        userId: 2,
      },
    ]);
    client.setQueryData<FriendRequest.AsObject[]>(
      friendRequestKey("received"),
      []
    );
    client.setQueryData<number[]>("friendIds", []);
  });

  it("invalidates the friend request received list and the friend list if the mutation succeeded", async () => {
    respondToFriendRequestMock.mockResolvedValue(new Empty());
    const { result, waitForNextUpdate } = renderHook(
      () => useRespondToFriendRequest(),
      {
        wrapper,
      }
    );
    act(() => {
      result.current.respondToFriendRequest({
        accept: true,
        friendRequestId: 1,
        setMutationError,
      });
    });
    await waitForNextUpdate();

    expect(setMutationError).toHaveBeenCalledTimes(1);
    expect(setMutationError).toHaveBeenCalledWith("");
    expect(client.getQueryState("friendIds")?.isInvalidated).toBe(true);
    expect(
      client.getQueryState(friendRequestKey("received"))?.isInvalidated
    ).toBe(true);
  });

  it("does not invalidate existing queries if the API call failed", async () => {
    respondToFriendRequestMock.mockRejectedValue(new Error("API error"));
    jest.spyOn(console, "error").mockReturnValue(undefined);

    const { result, waitForNextUpdate } = renderHook(
      () => useRespondToFriendRequest(),
      {
        wrapper,
      }
    );
    act(() => {
      result.current.respondToFriendRequest({
        accept: true,
        friendRequestId: 1,
        setMutationError,
      });
    });
    await waitForNextUpdate();

    expect(setMutationError).toHaveBeenCalledTimes(2);
    expect(setMutationError).toHaveBeenLastCalledWith("API error");
    expect(client.getQueryState("friendIds")?.isInvalidated).toBe(false);
    expect(
      client.getQueryState(friendRequestKey("received"))?.isInvalidated
    ).toBe(false);
  });
});<|MERGE_RESOLUTION|>--- conflicted
+++ resolved
@@ -1,11 +1,7 @@
 import { act, renderHook } from "@testing-library/react-hooks";
 import useRespondToFriendRequest from "features/connections/friends/useRespondToFriendRequest";
 import { Empty } from "google-protobuf/google/protobuf/empty_pb";
-<<<<<<< HEAD
-import { ListFriendRequestsRes } from "pb/api_pb";
-=======
 import { FriendRequest } from "pb/api_pb";
->>>>>>> 7c938944
 import { friendRequestKey } from "queryKeys";
 import { service } from "service";
 import { getHookWrapperWithClient } from "test/hookWrapper";

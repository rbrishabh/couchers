import { Collapse, Hidden, makeStyles, useTheme } from "@material-ui/core";
import Map from "components/Map";
import SearchBox from "features/search/SearchBox";
import { EventData, LngLat, Map as MaplibreMap } from "maplibre-gl";
import { User } from "pb/api_pb";
<<<<<<< HEAD
import React, { useEffect, useRef, useState } from "react";
import { useHistory, useLocation } from "react-router-dom";
=======
import React, { useCallback, useEffect, useRef, useState } from "react";
import { useHistory, useParams } from "react-router-dom";
>>>>>>> bf509a76
import { routeToUser } from "routes";

import { selectedUserZoom } from "./constants";
import SearchResultsList from "./SearchResultsList";
import { addUsersToMap, layers } from "./users";

const useStyles = makeStyles((theme) => ({
  container: {
    display: "flex",
    alignContent: "stretch",
    flexDirection: "column-reverse",
    height: "100%",
    [theme.breakpoints.up("md")]: {
      flexDirection: "row",
    },
  },
  mapContainer: {
    flexGrow: 1,
    height: "100%",
    position: "relative",
  },
  searchMobile: {
    margin: theme.spacing(0, 2),
    position: "absolute",
    top: theme.spacing(1),
    left: theme.spacing(1),
    right: 36,
    paddingBottom: theme.spacing(1),
    paddingLeft: theme.spacing(1),
    paddingRight: theme.spacing(1),
    backgroundColor: "rgba(255, 255, 255, 0.8)",
    borderRadius: theme.shape.borderRadius,
  },
}));

export default function SearchPage() {
  const classes = useStyles();
  const theme = useTheme();

  const map = useRef<MaplibreMap>();
  const [selectedResult, setSelectedResult] = useState<number | undefined>(
    undefined
  );

  const { query } = useParams<{ query?: string }>();

  const showResults = useRef(false);
<<<<<<< HEAD

  const location = useLocation();
  const searchParams = Object.fromEntries(new URLSearchParams(location.search));
  const query = searchParams.query;

=======
>>>>>>> bf509a76
  useEffect(() => {
    const shouldShowResults = !!query || !!selectedResult;
    if (showResults.current !== shouldShowResults) {
      showResults.current = shouldShowResults;
      setTimeout(
        () => map.current?.resize(),
        theme.transitions.duration.standard
      );
    }
  }, [query, selectedResult, theme.transitions.duration.standard]);

  const history = useHistory();
  /*

  const handlePlaceClick = (ev: any) => {
    const properties = ev.features[0].properties as {
      id: number;
      slug: string;
    };
    history.push(routeToPlace(properties.id, properties.slug), location.state);
  };

  const handleGuideClick = (ev: any) => {
    const properties = ev.features[0].properties as {
      id: number;
      slug: string;
    };
    history.push(routeToGuide(properties.id, properties.slug), location.state);
  };*/

  const flyToUser = useCallback((user: Pick<User.AsObject, "lng" | "lat">) => {
    map.current?.stop();
    map.current?.flyTo({
      center: [user.lng, user.lat],
      zoom: selectedUserZoom,
    });
  }, []);

  const handleResultClick = useCallback(
    (user?: Pick<User.AsObject, "username" | "userId" | "lng" | "lat">) => {
      //if undefined, unset
      if (!user) {
        if (selectedResult) {
          //unset the old feature selection on the map for styling
          map.current?.setFeatureState(
            { source: "all-objects", id: selectedResult },
            { selected: false }
          );
          setSelectedResult(undefined);
        }
        return;
      }

      //make a new selection if it has changed
      if (selectedResult !== user.userId) {
        if (selectedResult) {
          //unset the old feature selection on the map for styling
          map.current?.setFeatureState(
            { source: "all-objects", id: selectedResult },
            { selected: false }
          );
        }
        //set the new selection
        map.current?.setFeatureState(
          { source: "all-objects", id: user.userId },
          { selected: true }
        );
        setSelectedResult(user.userId);
        flyToUser(user);
        document
          .getElementById(`search-result-${user.userId}`)
          ?.scrollIntoView({ behavior: "smooth" });
        return;
      }
      //if it hasn't changed, the user has been selected again, so go to profile
      history.push(routeToUser(user.username));
    },
    [selectedResult, flyToUser, history]
  );

  useEffect(() => {
    const handleMapUserClick = (ev: any) => {
      ev.preventDefault();
      const username = ev.features[0].properties.username;
      const userId = ev.features[0].properties.id;
      const [lng, lat] = ev.features[0].geometry.coordinates;
      handleResultClick({ username, userId, lng, lat });
    };

    const handleMapClickAway = (e: EventData) => {
      if (!e.defaultPrevented) {
        handleResultClick(undefined);
      }
    };

    map.current!.on("click", handleMapClickAway);
    map.current!.on("click", layers.users.id, handleMapUserClick);

    return () => {
      map.current!.off("click", handleMapClickAway);
      map.current!.off("click", layers.users.id, handleMapUserClick);
    };
  }, [selectedResult, handleResultClick]);

  const initializeMap = (newMap: MaplibreMap) => {
    map.current = newMap;
    newMap.on("load", () => {
      if (process.env.REACT_APP_IS_COMMUNITIES_ENABLED === "true") {
        //addCommunitiesToMap(newMap);
        //addPlacesToMap(newMap);
        //addGuidesToMap(newMap);
      }
      addUsersToMap(newMap);
    });
  };

  return (
    <>
      <div className={classes.container}>
        <Hidden smDown>
          <SearchResultsList
            handleResultClick={handleResultClick}
            map={map}
            selectedResult={selectedResult}
          />
        </Hidden>
        <Hidden mdUp>
          <Collapse
            in={!!query || !!selectedResult}
            timeout={theme.transitions.duration.standard}
          >
            <SearchResultsList
              handleResultClick={handleResultClick}
              map={map}
              selectedResult={selectedResult}
            />
          </Collapse>
        </Hidden>
        <div className={classes.mapContainer}>
          <Map
            grow
            initialCenter={new LngLat(0, 0)}
            initialZoom={1}
            postMapInitialize={initializeMap}
            hash
          />
          <Hidden mdUp>
            <SearchBox className={classes.searchMobile} />
          </Hidden>
        </div>
      </div>
    </>
  );
}<|MERGE_RESOLUTION|>--- conflicted
+++ resolved
@@ -3,13 +3,8 @@
 import SearchBox from "features/search/SearchBox";
 import { EventData, LngLat, Map as MaplibreMap } from "maplibre-gl";
 import { User } from "pb/api_pb";
-<<<<<<< HEAD
-import React, { useEffect, useRef, useState } from "react";
+import React, { useCallback, useEffect, useRef, useState } from "react";
 import { useHistory, useLocation } from "react-router-dom";
-=======
-import React, { useCallback, useEffect, useRef, useState } from "react";
-import { useHistory, useParams } from "react-router-dom";
->>>>>>> bf509a76
 import { routeToUser } from "routes";
 
 import { selectedUserZoom } from "./constants";
@@ -54,17 +49,12 @@
     undefined
   );
 
-  const { query } = useParams<{ query?: string }>();
-
   const showResults = useRef(false);
-<<<<<<< HEAD
 
   const location = useLocation();
   const searchParams = Object.fromEntries(new URLSearchParams(location.search));
   const query = searchParams.query;
 
-=======
->>>>>>> bf509a76
   useEffect(() => {
     const shouldShowResults = !!query || !!selectedResult;
     if (showResults.current !== shouldShowResults) {

export { default as CakeIcon } from "@material-ui/icons/CakeOutlined";
export { default as CouchIcon } from "@material-ui/icons/HotelOutlined";
export { default as EditIcon } from "@material-ui/icons/EditOutlined";
export { default as LanguageIcon } from "@material-ui/icons/LanguageOutlined";
export { default as LocationIcon } from "@material-ui/icons/LocationOnOutlined";
export { default as PersonIcon } from "@material-ui/icons/EmojiPeopleOutlined";
<<<<<<< HEAD
export { default as WorkIcon } from "@material-ui/icons/WorkOutlined";
export { default as DoneIcon } from "@material-ui/icons/Done";
export { default as CloseIcon } from "@material-ui/icons/Close";
export { default as ExpandMore } from "@material-ui/icons/ExpandMore";
=======
export { default as SearchIcon } from "@material-ui/icons/SearchOutlined";
export { default as WorkIcon } from "@material-ui/icons/WorkOutlined";
>>>>>>> 9db934b6
<|MERGE_RESOLUTION|>--- conflicted
+++ resolved
@@ -4,12 +4,8 @@
 export { default as LanguageIcon } from "@material-ui/icons/LanguageOutlined";
 export { default as LocationIcon } from "@material-ui/icons/LocationOnOutlined";
 export { default as PersonIcon } from "@material-ui/icons/EmojiPeopleOutlined";
-<<<<<<< HEAD
+export { default as SearchIcon } from "@material-ui/icons/SearchOutlined";
 export { default as WorkIcon } from "@material-ui/icons/WorkOutlined";
 export { default as DoneIcon } from "@material-ui/icons/Done";
 export { default as CloseIcon } from "@material-ui/icons/Close";
-export { default as ExpandMore } from "@material-ui/icons/ExpandMore";
-=======
-export { default as SearchIcon } from "@material-ui/icons/SearchOutlined";
-export { default as WorkIcon } from "@material-ui/icons/WorkOutlined";
->>>>>>> 9db934b6
+export { default as ExpandMore } from "@material-ui/icons/ExpandMore";
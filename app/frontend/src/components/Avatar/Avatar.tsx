import { Avatar as MuiAvatar, Box, BoxProps } from "@material-ui/core";
import { makeStyles } from "@material-ui/core/styles";
import { Skeleton } from "@material-ui/lab";
import classNames from "classnames";
import { User } from "pb/api_pb";
import { Link } from "react-router-dom";
import { routeToUser } from "routes";

import { getProfileLinkA11yLabel } from "./constants";

const useStyles = makeStyles({
  avatar: {
    height: "100%",
    position: "absolute",
    top: 0,
    width: "100%",
  },
  defaultSize: {
    height: "3rem",
    width: "3rem",
  },
  grow: {
    height: 0,
    paddingTop: "100%",
    width: "100%",
  },
  root: {
    flexShrink: 0,
    position: "relative",
  },
});

export interface AvatarProps extends BoxProps {
  user?: User.AsObject;
  grow?: boolean;
  className?: string;
  isProfileLink?: boolean;
}

export default function Avatar({
  user,
  grow,
  className,
  isProfileLink = true,
  ...otherProps
}: AvatarProps) {
  const classes = useStyles();

  return (
    <Box
      className={classNames(
        className,
        { [classes.defaultSize]: !className },
        classes.root,
        { [classes.grow]: grow }
      )}
      {...otherProps}
    >
      {user ? (
        isProfileLink ? (
          <Link
<<<<<<< HEAD
            to={routeToUser({
              username: user.username,
            })}
=======
            aria-label={getProfileLinkA11yLabel(user.name)}
            to={routeToUser(user.username)}
>>>>>>> 9c182374
          >
            <MuiAvatar
              className={classes.avatar}
              alt={user.name}
              src={user.avatarUrl}
            >
              {user.name.split(/\s+/).map((name) => name[0])}
            </MuiAvatar>
          </Link>
        ) : (
          <MuiAvatar
            className={classes.avatar}
            alt={user.name}
            src={user.avatarUrl}
          >
            {user.name.split(/\s+/).map((name) => name[0])}
          </MuiAvatar>
        )
      ) : otherProps.children ? (
        <MuiAvatar className={classes.avatar}>{otherProps.children}</MuiAvatar>
      ) : (
        <Skeleton variant="circle" className={classes.avatar} />
      )}
    </Box>
  );
}<|MERGE_RESOLUTION|>--- conflicted
+++ resolved
@@ -59,14 +59,10 @@
       {user ? (
         isProfileLink ? (
           <Link
-<<<<<<< HEAD
+            aria-label={getProfileLinkA11yLabel(user.name)}
             to={routeToUser({
               username: user.username,
             })}
-=======
-            aria-label={getProfileLinkA11yLabel(user.name)}
-            to={routeToUser(user.username)}
->>>>>>> 9c182374
           >
             <MuiAvatar
               className={classes.avatar}

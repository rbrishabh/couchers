<<<<<<< HEAD
import { RefType } from "./features/communities/leaveReference/LeaveReferencePage";

=======
/*
The source of truth for URLs is
//docs/urls.md
Please make sure this file stays in sync with that file as well as
//app/backend/src/couchers/urls.py
*/
>>>>>>> ace27a8d
export const baseRoute = "/";

export const couchersRoute = "https://couchers.org";
export const forumRoute = "https://community.couchers.org";

export const contributeRoute = "/contribute";

export const loginRoute = "/login";
export const resetPasswordRoute = "/password-reset";
export const settingsRoute = "/account-settings";
export const confirmChangeEmailRoute = "/confirm-email";

export const signupRoute = "/signup";

export const userRoute = "/user";
export const aboutRoute = `${userRoute}/about`;
export const homeRoute = `${userRoute}/home`;
export const referencesRoute = `${userRoute}/references`;
export const favoritesRoute = `${userRoute}/favorites`;
export const photosRoute = `${userRoute}/photos`;

export const editProfileRoute = `${userRoute}/edit`;
export const editHostingPreferenceRoute = `${userRoute}/edit-hosting`;

export const routeToUser = (username: string) => `${userRoute}/${username}`;

export const messagesRoute = "/messages";
export const groupChatsRoute = `${messagesRoute}/chats`;
export const surfingRequestsRoute = `${messagesRoute}/surfing`;
export const hostingRequestsRoute = `${messagesRoute}/hosting`;
export const meetRoute = `${messagesRoute}/meet`;
export const hostRequestRoute = `${messagesRoute}/request`;
export const archivedMessagesRoute = `${messagesRoute}/archived`;
export const routeToGroupChat = (id: number) => `${groupChatsRoute}/${id}`;
export const routeToHostRequest = (id: number) => `${hostRequestRoute}/${id}`;

<<<<<<< HEAD
// REFERENCES
export const leaveReferenceBaseRoute = "/leave-reference";
export const leaveReferenceRoute = `${leaveReferenceBaseRoute}/:referenceType/:userId/:hostRequest?`;
export const routeToLeaveReference = (
  referenceType: RefType,
  userId: number,
  hostRequest: number
) => `${leaveReferenceBaseRoute}/${referenceType}/${userId}/${hostRequest}`;

export const mapRoute = "/map";
=======
>>>>>>> ace27a8d
export const eventsRoute = "/events";
export const logoutRoute = "/logout";
export const connectionsRoute = "/connections";
export const friendsRoute = `${connectionsRoute}/friends`;

export const searchRoute = "/search";
export const routeToSearch = (query: string) => `${searchRoute}/${query}`;
export const jailRoute = "/restricted";
export const tosRoute = "/terms";

const placeBaseRoute = "/place";
export const placeRoute = `${placeBaseRoute}/:pageId/:pageSlug?`;
export const routeToPlace = (id: number, slug: string) =>
  `${placeBaseRoute}/${id}/${slug}`;
export const newPlaceRoute = `${placeBaseRoute}/new`;

const guideBaseRoute = "/guide";
export const guideRoute = `${guideBaseRoute}/:pageId/:pageSlug?`;
export const routeToGuide = (id: number, slug: string) =>
  `${guideBaseRoute}/${id}/${slug}`;
export const newGuideRoute = `${guideBaseRoute}/new`;

const groupBaseRoute = "/group";
export const groupRoute = `${groupBaseRoute}/:groupId/:groupSlug?`;
export const routeToGroup = (id: number, slug: string) =>
  `${groupBaseRoute}/${id}/${slug}`;

export const discussionBaseRoute = "/discussion";
export const discussionRoute = `${discussionBaseRoute}/:discussionId/:discussionSlug?`;
export const routeToDiscussion = (id: number, slug: string) =>
  `${discussionBaseRoute}/${id}/${slug}`;

const eventBaseRoute = "/event";
export const eventRoute = `${eventBaseRoute}/:eventId/:eventSlug?`;
export const routeToEvent = (id: number, slug: string) =>
  `${eventBaseRoute}/${id}/${slug}`;

const communityBaseRoute = "/community";
export type CommunityTab =
  | "overview"
  | "find-host"
  | "events"
  | "local-points"
  | "discussions"
  | "hangouts";
export const communityRoute = `${communityBaseRoute}/:communityId/:communitySlug/:page?`;
export const routeToCommunity = (
  id: number,
  slug: string,
  page?: CommunityTab
) => `${communityBaseRoute}/${id}/${slug}${page ? `/${page}` : ""}`;<|MERGE_RESOLUTION|>--- conflicted
+++ resolved
@@ -1,14 +1,12 @@
-<<<<<<< HEAD
 import { RefType } from "./features/communities/leaveReference/LeaveReferencePage";
 
-=======
 /*
 The source of truth for URLs is
 //docs/urls.md
 Please make sure this file stays in sync with that file as well as
 //app/backend/src/couchers/urls.py
 */
->>>>>>> ace27a8d
+
 export const baseRoute = "/";
 
 export const couchersRoute = "https://couchers.org";
@@ -45,7 +43,6 @@
 export const routeToGroupChat = (id: number) => `${groupChatsRoute}/${id}`;
 export const routeToHostRequest = (id: number) => `${hostRequestRoute}/${id}`;
 
-<<<<<<< HEAD
 // REFERENCES
 export const leaveReferenceBaseRoute = "/leave-reference";
 export const leaveReferenceRoute = `${leaveReferenceBaseRoute}/:referenceType/:userId/:hostRequest?`;
@@ -55,9 +52,6 @@
   hostRequest: number
 ) => `${leaveReferenceBaseRoute}/${referenceType}/${userId}/${hostRequest}`;
 
-export const mapRoute = "/map";
-=======
->>>>>>> ace27a8d
 export const eventsRoute = "/events";
 export const logoutRoute = "/logout";
 export const connectionsRoute = "/connections";

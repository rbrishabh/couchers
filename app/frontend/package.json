--- conflicted
+++ resolved
@@ -8,12 +8,8 @@
     "@material-ui/icons": "^4.9.1",
     "@material-ui/lab": "^4.0.0-alpha.56",
     "@material-ui/pickers": "3.3.10",
-<<<<<<< HEAD
     "@toast-ui/editor": "^2.5.1",
-    "classnames": "^2.2.6",
-=======
     "classnames": "^2.3.1",
->>>>>>> 1f987511
     "dayjs": "^1.10.4",
     "google-protobuf": "^3.15.3",
     "grpc-web": "^1.2.1",

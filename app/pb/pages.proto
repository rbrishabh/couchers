syntax = "proto3";

package org.couchers.api.pages;

import "google/protobuf/timestamp.proto";
import "google/protobuf/wrappers.proto";

service Pages {
  // This is a secure service: a user needs to be authenticated and not jailed to call functions here, refer to auth.proto and jail.proto

  rpc CreatePlace(CreatePlaceReq) returns (Page) {
    // Creates a place
  }

  rpc CreateGuide(CreateGuideReq) returns (Page) {
    // Creates a guide
  }

  rpc GetPage(GetPageReq) returns (Page) {
    // Gets a page
  }

  rpc UpdatePage(UpdatePageReq) returns (Page) {
    // Edit a page
  }

  rpc TransferPage(TransferPageReq) returns (Page) {
    // Transfer a page you own to either a group or a community
  }
}

message Coordinate {
  double lat = 1;
  double lng = 2;
}

enum PageType {
  // point of interest, landmark, tourist attraction, etc
  PAGE_TYPE_PLACE = 0;
  // guide
  PAGE_TYPE_GUIDE = 1;
  // main page of a group or a community
  PAGE_TYPE_MAIN_PAGE = 2;
}

message Page {
  int64 page_id = 1;
  PageType type = 2;
  // a short URL fragment generated from the name, e.g. New York City: a guide to Phở might become new-york-city-guide-to-pho
  string slug = 3;
  google.protobuf.Timestamp created = 4;
  google.protobuf.Timestamp last_edited = 5;
  int64 last_editor_user_id = 6;
  int64 creator_user_id = 7;
  oneof owner {
    int64 owner_user_id = 8;
    int64 owner_community_id = 17;
    int64 owner_group_id = 9;
  }
  int64 thread_id = 10;
  string title = 11;
<<<<<<< HEAD
  string content = 12;  // CommonMark without images
=======
  string content = 12;
  // empty string if no photo
  string photo_url = 19;
>>>>>>> 3de1114f
  string address = 13;
  Coordinate location = 14;
  repeated int64 editor_user_ids = 15;
  bool can_edit = 16;
  bool can_moderate = 18;
}

message CreatePlaceReq {
  string title = 1;
  string content = 2;
  // from media server
  string photo_key = 5;
  string address = 3;
  Coordinate location = 4;
}

message CreateGuideReq {
  string title = 1;
  string content = 2;
  // from media server
  string photo_key = 6;
  int64 parent_community_id = 3;
  string address = 4; // optional
  Coordinate location = 5; // optional
}

message GetPageReq {
  int64 page_id = 1;
}

message UpdatePageReq {
  int64 page_id = 1;

  google.protobuf.StringValue title = 2;
  google.protobuf.StringValue content = 3;
  // from media server, set to empty string to clear
  google.protobuf.StringValue photo_key = 6;
  google.protobuf.StringValue address = 4;

  // we can detect lack of this sub-message without *Value stuff, and location cannot be set to null
  Coordinate location = 5;
}

message TransferPageReq {
  int64 page_id = 1;
  oneof new_owner {
    int64 new_owner_community_id = 3;
    int64 new_owner_group_id = 2;
  }
}<|MERGE_RESOLUTION|>--- conflicted
+++ resolved
@@ -59,13 +59,9 @@
   }
   int64 thread_id = 10;
   string title = 11;
-<<<<<<< HEAD
   string content = 12;  // CommonMark without images
-=======
-  string content = 12;
   // empty string if no photo
   string photo_url = 19;
->>>>>>> 3de1114f
   string address = 13;
   Coordinate location = 14;
   repeated int64 editor_user_ids = 15;

--- conflicted
+++ resolved
@@ -108,11 +108,8 @@
 
 message PingRes {
   User user = 1;
-<<<<<<< HEAD
+  uint32 unseen_message_count = 2;
   uint32 unseen_host_request_count = 3;
-=======
-  uint32 unseen_message_count = 2;
->>>>>>> 671a3b6e
 }
 
 message MutualFriend {

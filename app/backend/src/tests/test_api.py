--- conflicted
+++ resolved
@@ -2,104 +2,10 @@
 
 import grpc
 import pytest
-<<<<<<< HEAD
-import logging
-from couchers.db import session_scope
-from couchers.interceptors import intercept_server
-from couchers.models import Base, User
-from couchers.servicers.api import API
-from couchers.servicers.auth import Auth
-from pb import api_pb2, api_pb2_grpc, auth_pb2, auth_pb2_grpc
-from sqlalchemy import create_engine
-from sqlalchemy.orm import sessionmaker
-
-
-@pytest.fixture
-def db(tmp_path):
-    """
-    Create a temporary SQLite-backed database in a temp directory, and return the Session object.
-    """
-    db_path = tmp_path / "db.sqlite"
-    engine = create_engine(f"sqlite:///{db_path}", echo=False)
-    Base.metadata.create_all(engine)
-    Session = sessionmaker(bind=engine)
-    logging.basicConfig()
-    logging.getLogger('sqlalchemy.engine').setLevel(logging.DEBUG)
-
-    return Session
-
-def generate_user(db, username):
-    """
-    Create a new user, return session token
-    """
-    auth = Auth(db)
-
-    session = db()
-
-    user = User(
-        username=username,
-        email=f"{username}@dev.couchers.org",
-        # password is just 'password'
-        # this is hardcoded because the password is slow to hash (so would slow down tests otherwise)
-        hashed_password=b"$argon2id$v=19$m=65536,t=2,p=1$4cjGg1bRaZ10k+7XbIDmFg$tZG7JaLrkfyfO7cS233ocq7P8rf3znXR7SAfUt34kJg",
-        name=username.capitalize(),
-        city="Testing city",
-        verification=0.5,
-        community_standing=0.5,
-        birthdate=date(year=2000, month=1, day=1),
-        gender="N/A",
-        languages="",
-        occupation="Tester",
-        about_me="I test things",
-        about_place="My place has a lot of testing paraphenelia",
-        countries_visited="",
-        countries_lived="",
-    )
-
-    session.add(user)
-
-    # this expires the user, so now it's "dirty"
-    session.commit()
-
-    # refresh it, undoes the expiry
-    session.refresh(user)
-    # allows detaches the user from the session, allowing its use outside this session
-    session.expunge(user)
-
-    session.close()
-
-    with patch("couchers.servicers.auth.verify_password", lambda hashed, password: password == "password"):
-        token = auth.Authenticate(auth_pb2.AuthReq(user=username, password="password"), "Dummy context").token
-
-    return user, token
-
-@contextmanager
-def api_session(db, token):
-    """
-    Create a fresh API for testing, uses the token for auth
-    """
-    auth_interceptor = Auth(db).get_auth_interceptor()
-
-    server = grpc.server(futures.ThreadPoolExecutor(1))
-    server = intercept_server(server, auth_interceptor)
-    port = server.add_secure_port("localhost:0", grpc.local_server_credentials())
-    servicer = API(db)
-    api_pb2_grpc.add_APIServicer_to_server(servicer, server)
-    server.start()
-
-    call_creds = grpc.access_token_call_credentials(token)
-    comp_creds = grpc.composite_channel_credentials(grpc.local_channel_credentials(), call_creds)
-
-    with grpc.secure_channel(f"localhost:{port}", comp_creds) as channel:
-        yield api_pb2_grpc.APIStub(channel)
-
-    server.stop(None)
-=======
 from couchers.models import User
 from pb import api_pb2
 from tests.test_fixtures import api_session, db, generate_user
 
->>>>>>> cf6990e1
 
 def test_ping(db):
     user, token = generate_user(db, "tester")

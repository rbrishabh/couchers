from datetime import timedelta

import grpc
import pytest
from google.protobuf import empty_pb2, wrappers_pb2

from couchers.db import session_scope
from couchers.models import Complaint
from couchers.utils import now, to_aware_datetime
from pb import api_pb2, jail_pb2
from tests.test_fixtures import (
    api_session,
    db,
    generate_user,
    make_friends,
    real_api_session,
    real_jail_session,
    testconfig,
)


@pytest.fixture(autouse=True)
def _(testconfig):
    pass


def test_ping(db):
    user, token = generate_user("tester")

    with real_api_session(token) as api:
        res = api.Ping(api_pb2.PingReq())

    assert res.user.user_id == user.id
    assert res.user.username == user.username
    assert res.user.name == user.name
    assert res.user.city == user.city
    assert res.user.hometown == user.hometown
    assert res.user.verification == user.verification
    assert res.user.community_standing == user.community_standing
    assert res.user.num_references == 0
    assert res.user.gender == user.gender
    assert res.user.pronouns == user.pronouns
    assert res.user.age == user.age

    assert (res.user.lat, res.user.lng) == (user.coordinates or (0, 0))

    # the joined time is fuzzed
    # but shouldn't be before actual joined time, or more than one hour behind
    assert user.joined - timedelta(hours=1) <= to_aware_datetime(res.user.joined) <= user.joined
    # same for last_active
    assert user.last_active - timedelta(hours=1) <= to_aware_datetime(res.user.last_active) <= user.last_active

    assert res.user.hosting_status == api_pb2.HOSTING_STATUS_UNKNOWN
    assert res.user.meetup_status == api_pb2.MEETUP_STATUS_UNKNOWN

    assert res.user.occupation == user.occupation
    assert res.user.education == user.education
    assert res.user.about_me == user.about_me
    assert res.user.my_travels == user.my_travels
    assert res.user.things_i_like == user.things_i_like
    assert res.user.about_place == user.about_place
    # TODO: this list serialisation will be fixed hopefully soon
    assert res.user.languages == user.languages.split("|")
    assert res.user.countries_visited == user.countries_visited.split("|")
    assert res.user.countries_lived == user.countries_lived.split("|")
    assert res.user.additional_information == user.additional_information

    assert res.user.friends == api_pb2.User.FriendshipStatus.NA
    assert len(res.user.mutual_friends) == 0


def test_coords(db):
    # make them have not added a location
    user1, token1 = generate_user(geom=None, geom_radius=None)
    user2, token2 = generate_user()

    with api_session(token2) as api:
        res = api.Ping(api_pb2.PingReq())
        assert res.user.city == user2.city
        lat, lng = user2.coordinates or (0, 0)
        assert res.user.lat == lat
        assert res.user.lng == lng
        assert res.user.radius == user2.geom_radius

    with api_session(token2) as api:
        res = api.GetUser(api_pb2.GetUserReq(user=user1.username))
        assert res.city == user1.city
        assert res.lat == 0.0
        assert res.lng == 0.0
        assert res.radius == 0.0

    with real_jail_session(token1) as jail:
        res = jail.JailInfo(empty_pb2.Empty())
        assert res.jailed
        assert res.has_not_added_location

        res = jail.SetLocation(
            jail_pb2.SetLocationReq(
                city="New York City",
                lat=40.7812,
                lng=-73.9647,
                radius=250,
            )
        )

        assert not res.jailed
        assert not res.has_not_added_location

        res = jail.JailInfo(empty_pb2.Empty())
        assert not res.jailed
        assert not res.has_not_added_location

    with api_session(token2) as api:
        res = api.GetUser(api_pb2.GetUserReq(user=user1.username))
        assert res.city == "New York City"
        assert res.lat == 40.7812
        assert res.lng == -73.9647
        assert res.radius == 250


def test_get_user(db):
    user1, token1 = generate_user()
    user2, token2 = generate_user()

    with api_session(token1) as api:
        res = api.GetUser(api_pb2.GetUserReq(user=user2.username))
        assert res.user_id == user2.id
        assert res.username == user2.username
        assert res.name == user2.name


def test_update_profile(db):
    user, token = generate_user()

    with api_session(token) as api:
        with pytest.raises(grpc.RpcError) as e:
            api.UpdateProfile(api_pb2.UpdateProfileReq(name=wrappers_pb2.StringValue(value="  ")))
        assert e.value.code() == grpc.StatusCode.INVALID_ARGUMENT

        res = api.UpdateProfile(
            api_pb2.UpdateProfileReq(
                name=wrappers_pb2.StringValue(value="New name"),
                city=wrappers_pb2.StringValue(value="Timbuktu"),
                hometown=wrappers_pb2.StringValue(value="Walla Walla"),
                lat=wrappers_pb2.DoubleValue(value=0.01),
                lng=wrappers_pb2.DoubleValue(value=-2),
                radius=wrappers_pb2.DoubleValue(value=321),
                gender=wrappers_pb2.StringValue(value="Bot"),
                pronouns=wrappers_pb2.StringValue(value="Ro, Robo, Robots"),
                occupation=api_pb2.NullableStringValue(value="Testing"),
                education=api_pb2.NullableStringValue(value="Couchers U"),
                about_me=api_pb2.NullableStringValue(value="I rule"),
                my_travels=api_pb2.NullableStringValue(value="Oh the places you'll go!"),
                things_i_like=api_pb2.NullableStringValue(value="Couchers"),
                about_place=api_pb2.NullableStringValue(value="My place"),
                hosting_status=api_pb2.HOSTING_STATUS_CAN_HOST,
                meetup_status=api_pb2.MEETUP_STATUS_WANTS_TO_MEETUP,
                languages=api_pb2.RepeatedStringValue(exists=True, value=["Binary", "English"]),
                countries_visited=api_pb2.RepeatedStringValue(exists=True, value=["UK", "Aus"]),
                countries_lived=api_pb2.RepeatedStringValue(exists=True, value=["UK", "Aus"]),
                additional_information=api_pb2.NullableStringValue(value="I <3 Couchers")
            )
        )
        # all fields changed
        for field, value in res.ListFields():
            assert value == True

        user = api.GetUser(api_pb2.GetUserReq(user=user.username))
        assert user.name == "New name"
        assert user.city == "Timbuktu"
        assert user.hometown == "Walla Walla"
        assert user.pronouns == "Ro, Robo, Robots"
        assert user.education == "Couchers U"
        assert user.my_travels == "Oh the places you'll go!"
        assert user.things_i_like == "Couchers"
        assert user.lat == 0.01
        assert user.lng == -2
        assert user.radius == 321
        assert user.gender == "Bot"
        assert user.occupation == "Testing"
        assert user.about_me == "I rule"
        assert user.about_place == "My place"
        assert user.hosting_status == api_pb2.HOSTING_STATUS_CAN_HOST
        assert user.meetup_status == api_pb2.MEETUP_STATUS_WANTS_TO_MEETUP
        assert "Binary" in user.languages
        assert "English" in user.languages
        assert user.additional_information == "I <3 Couchers"
        assert "UK" in user.countries_visited
        assert "Aus" in user.countries_visited
        assert "UK" in user.countries_lived
        assert "Aus" in user.countries_lived


def test_pending_friend_request_count(db):
    user1, token1 = generate_user("user1")
    user2, token2 = generate_user("user2")
    user3, token3 = generate_user("user3")

    with api_session(token2) as api:
        res = api.Ping(api_pb2.PingReq())
        assert res.pending_friend_request_count == 0

    with api_session(token1) as api:
        res = api.Ping(api_pb2.PingReq())
        assert res.pending_friend_request_count == 0
        api.SendFriendRequest(api_pb2.SendFriendRequestReq(user_id=user2.id))
        res = api.Ping(api_pb2.PingReq())
        assert res.pending_friend_request_count == 0

    with api_session(token2) as api:
        res = api.Ping(api_pb2.PingReq())
        assert res.pending_friend_request_count == 1

    with api_session(token2) as api:
        # check it's there
        res = api.ListFriendRequests(empty_pb2.Empty())
        assert len(res.sent) == 0
        assert len(res.received) == 1

        assert res.received[0].state == api_pb2.FriendRequest.FriendRequestStatus.PENDING
        assert res.received[0].user_id == user1.id

        fr_id = res.received[0].friend_request_id

        # accept it
        api.RespondFriendRequest(api_pb2.RespondFriendRequestReq(friend_request_id=fr_id, accept=True))

        res = api.Ping(api_pb2.PingReq())
        assert res.pending_friend_request_count == 0


def test_friend_request_flow(db):
    user1, token1 = generate_user("user1")
    user2, token2 = generate_user("user2")
    user3, token3 = generate_user("user3")

    # send friend request from user1 to user2
    with api_session(token1) as api:
        api.SendFriendRequest(api_pb2.SendFriendRequestReq(user_id=user2.id))

        # check it went through
        res = api.ListFriendRequests(empty_pb2.Empty())
        assert len(res.sent) == 1
        assert len(res.received) == 0

        assert res.sent[0].state == api_pb2.FriendRequest.FriendRequestStatus.PENDING
        assert res.sent[0].user_id == user2.id

    with api_session(token2) as api:
        # check it's there
        res = api.ListFriendRequests(empty_pb2.Empty())
        assert len(res.sent) == 0
        assert len(res.received) == 1

        assert res.received[0].state == api_pb2.FriendRequest.FriendRequestStatus.PENDING
        assert res.received[0].user_id == user1.id

        fr_id = res.received[0].friend_request_id

        # accept it
        api.RespondFriendRequest(api_pb2.RespondFriendRequestReq(friend_request_id=fr_id, accept=True))

        # check it's gone
        res = api.ListFriendRequests(empty_pb2.Empty())
        assert len(res.sent) == 0
        assert len(res.received) == 0

        # check we're friends now
        res = api.ListFriends(empty_pb2.Empty())
        assert len(res.user_ids) == 1
        assert res.user_ids[0] == user1.id

    with api_session(token1) as api:
        # check it's gone
        res = api.ListFriendRequests(empty_pb2.Empty())
        assert len(res.sent) == 0
        assert len(res.received) == 0

        # check we're friends now
        res = api.ListFriends(empty_pb2.Empty())
        assert len(res.user_ids) == 1
        assert res.user_ids[0] == user2.id


def test_cant_friend_request_twice(db):
    user1, token1 = generate_user("user1")
    user2, token2 = generate_user("user2")

    # send friend request from user1 to user2
    with api_session(token1) as api:
        api.SendFriendRequest(api_pb2.SendFriendRequestReq(user_id=user2.id))

        with pytest.raises(grpc.RpcError):
            api.SendFriendRequest(api_pb2.SendFriendRequestReq(user_id=user2.id))


def test_cant_friend_request_pending(db):
    user1, token1 = generate_user("user1")
    user2, token2 = generate_user("user2")
    user3, token3 = generate_user("user3")

    # send friend request from user1 to user2
    with api_session(token1) as api:
        api.SendFriendRequest(api_pb2.SendFriendRequestReq(user_id=user2.id))

    with api_session(token2) as api, pytest.raises(grpc.RpcError):
        api.SendFriendRequest(api_pb2.SendFriendRequestReq(user_id=user1.id))


def test_ListFriends(db):
    user1, token1 = generate_user("user1")
    user2, token2 = generate_user("user2")
    user3, token3 = generate_user("user3")

    # send friend request from user1 to user2 and user3
    with api_session(token1) as api:
        api.SendFriendRequest(api_pb2.SendFriendRequestReq(user_id=user2.id))
        api.SendFriendRequest(api_pb2.SendFriendRequestReq(user_id=user3.id))

    with api_session(token3) as api:
        api.SendFriendRequest(api_pb2.SendFriendRequestReq(user_id=user2.id))

    with api_session(token2) as api:
        res = api.ListFriendRequests(empty_pb2.Empty())
        assert len(res.received) == 2

        # order is an implementation detail
        user1_req = [req for req in res.received if req.user_id == user1.id][0]
        user3_req = [req for req in res.received if req.user_id == user3.id][0]

        assert user1_req.state == api_pb2.FriendRequest.FriendRequestStatus.PENDING
        assert user1_req.user_id == user1.id
        api.RespondFriendRequest(
            api_pb2.RespondFriendRequestReq(friend_request_id=user1_req.friend_request_id, accept=True)
        )

        assert user3_req.state == api_pb2.FriendRequest.FriendRequestStatus.PENDING
        assert user3_req.user_id == user3.id
        api.RespondFriendRequest(
            api_pb2.RespondFriendRequestReq(friend_request_id=user3_req.friend_request_id, accept=True)
        )

        # check we now have two friends
        res = api.ListFriends(empty_pb2.Empty())
        assert len(res.user_ids) == 2
        assert user1.id in res.user_ids
        assert user3.id in res.user_ids

    with api_session(token3) as api:
        res = api.ListFriends(empty_pb2.Empty())
        assert len(res.user_ids) == 1
        assert user2.id in res.user_ids

        res = api.ListFriendRequests(empty_pb2.Empty())
        assert len(res.received) == 1
        assert res.received[0].state == api_pb2.FriendRequest.FriendRequestStatus.PENDING
        assert res.received[0].user_id == user1.id
        fr_id = res.received[0].friend_request_id
        api.RespondFriendRequest(api_pb2.RespondFriendRequestReq(friend_request_id=fr_id, accept=True))

        res = api.ListFriends(empty_pb2.Empty())
        assert len(res.user_ids) == 2
        assert user1.id in res.user_ids
        assert user2.id in res.user_ids

    with api_session(token1) as api:
        res = api.ListFriends(empty_pb2.Empty())
        assert len(res.user_ids) == 2
        assert user2.id in res.user_ids
        assert user3.id in res.user_ids


def test_mutual_friends(db):
    user1, token1 = generate_user("user1")
    user2, token2 = generate_user("user2")
    user3, token3 = generate_user("user3")
    user4, token4 = generate_user("user4")
    user5, token5 = generate_user("user5")

    # arrange friends like this: 1<->2, 1<->3, 1<->4, 1<->5, 3<->2, 3<->4,
    # 2<->5 pending
    # so 1 and 2 should have mutual friend 3 only
    with api_session(token1) as api:
        api.SendFriendRequest(api_pb2.SendFriendRequestReq(user_id=user2.id))
        api.SendFriendRequest(api_pb2.SendFriendRequestReq(user_id=user3.id))
        api.SendFriendRequest(api_pb2.SendFriendRequestReq(user_id=user4.id))
        api.SendFriendRequest(api_pb2.SendFriendRequestReq(user_id=user5.id))

    with api_session(token3) as api:
        res = api.ListFriendRequests(empty_pb2.Empty())
        assert res.received[0].user_id == user1.id
        fr_id = res.received[0].friend_request_id
        api.RespondFriendRequest(api_pb2.RespondFriendRequestReq(friend_request_id=fr_id, accept=True))
        api.SendFriendRequest(api_pb2.SendFriendRequestReq(user_id=user2.id))
        api.SendFriendRequest(api_pb2.SendFriendRequestReq(user_id=user4.id))

    with api_session(token5) as api:
        res = api.ListFriendRequests(empty_pb2.Empty())
        assert res.received[0].user_id == user1.id
        fr_id = res.received[0].friend_request_id
        api.RespondFriendRequest(api_pb2.RespondFriendRequestReq(friend_request_id=fr_id, accept=True))

    with api_session(token2) as api:
        res = api.ListFriendRequests(empty_pb2.Empty())
        assert res.received[0].user_id == user1.id
        fr_id = res.received[0].friend_request_id
        api.RespondFriendRequest(api_pb2.RespondFriendRequestReq(friend_request_id=fr_id, accept=True))
        assert res.received[1].user_id == user3.id
        fr_id = res.received[1].friend_request_id
        api.RespondFriendRequest(api_pb2.RespondFriendRequestReq(friend_request_id=fr_id, accept=True))

    with api_session(token4) as api:
        res = api.ListFriendRequests(empty_pb2.Empty())
        assert res.received[0].user_id == user1.id
        fr_id = res.received[0].friend_request_id
        api.RespondFriendRequest(api_pb2.RespondFriendRequestReq(friend_request_id=fr_id, accept=True))
        assert res.received[1].user_id == user3.id
        fr_id = res.received[1].friend_request_id
        api.RespondFriendRequest(api_pb2.RespondFriendRequestReq(friend_request_id=fr_id, accept=True))
        api.SendFriendRequest(api_pb2.SendFriendRequestReq(user_id=user5.id))

    with api_session(token1) as api:
        res = api.GetUser(api_pb2.GetUserReq(user=str(user2.username)))
        assert len(res.mutual_friends) == 1
        assert res.mutual_friends[0].user_id == user3.id

    # and other way around same
    with api_session(token2) as api:
        res = api.GetUser(api_pb2.GetUserReq(user=str(user1.username)))
        assert len(res.mutual_friends) == 1
        assert res.mutual_friends[0].user_id == user3.id


def test_CancelFriendRequest(db):
    user1, token1 = generate_user("user1")
    user2, token2 = generate_user("user2")

    with api_session(token1) as api:
        api.SendFriendRequest(api_pb2.SendFriendRequestReq(user_id=user2.id))

        res = api.ListFriendRequests(empty_pb2.Empty())
        assert res.sent[0].user_id == user2.id
        fr_id = res.sent[0].friend_request_id

        api.CancelFriendRequest(api_pb2.CancelFriendRequestReq(friend_request_id=fr_id))

        res = api.ListFriendRequests(empty_pb2.Empty())
        assert len(res.sent) == 0


def test_reject_friend_request(db):
    user1, token1 = generate_user("user1")
    user2, token2 = generate_user("user2")

    with api_session(token1) as api:
        api.SendFriendRequest(api_pb2.SendFriendRequestReq(user_id=user2.id))

        res = api.ListFriendRequests(empty_pb2.Empty())
        assert res.sent[0].state == api_pb2.FriendRequest.FriendRequestStatus.PENDING
        assert res.sent[0].user_id == user2.id

    with api_session(token2) as api:
        res = api.ListFriendRequests(empty_pb2.Empty())
        assert res.received[0].state == api_pb2.FriendRequest.FriendRequestStatus.PENDING
        assert res.received[0].user_id == user1.id

        fr_id = res.received[0].friend_request_id

        # reject it
        api.RespondFriendRequest(api_pb2.RespondFriendRequestReq(friend_request_id=fr_id, accept=False))

        # check it's gone
        res = api.ListFriendRequests(empty_pb2.Empty())
        assert len(res.sent) == 0
        assert len(res.received) == 0

        # check not friends
        res = api.ListFriends(empty_pb2.Empty())
        assert len(res.user_ids) == 0

    with api_session(token1) as api:
        # check it's gone
        res = api.ListFriendRequests(empty_pb2.Empty())
        assert len(res.sent) == 0
        assert len(res.received) == 0

        # check we're not friends
        res = api.ListFriends(empty_pb2.Empty())
        assert len(res.user_ids) == 0

        # check we can send another friend req
        api.SendFriendRequest(api_pb2.SendFriendRequestReq(user_id=user2.id))

        res = api.ListFriendRequests(empty_pb2.Empty())
        assert res.sent[0].state == api_pb2.FriendRequest.FriendRequestStatus.PENDING
        assert res.sent[0].user_id == user2.id


def test_search(db):
    user1, token1 = generate_user("user1")
    user2, token2 = generate_user("user2")
    user3, token3 = generate_user("user3")
    user4, token4 = generate_user("user4")

    with api_session(token1) as api:
        res = api.Search(api_pb2.SearchReq(query="user"))
        assert len(res.users) == 4

        res = api.Search(api_pb2.SearchReq(query="user5"))
        assert len(res.users) == 0


def test_mutual_friends_self(db):
    user1, token1 = generate_user("user1")
    user2, token2 = generate_user("user2")
    user3, token3 = generate_user("user3")
    user4, token4 = generate_user("user4")

    make_friends(user1, user2)
    make_friends(user2, user3)
    make_friends(user1, user4)

    with api_session(token1) as api:
        res = api.GetUser(api_pb2.GetUserReq(user=user3.username))
        assert len(res.mutual_friends) == 1
        assert res.mutual_friends[0].user_id == user2.id

    with api_session(token3) as api:
        res = api.GetUser(api_pb2.GetUserReq(user=user1.username))
        assert len(res.mutual_friends) == 1
        assert res.mutual_friends[0].user_id == user2.id

    with api_session(token1) as api:
        res = api.GetUser(api_pb2.GetUserReq(user=user1.username))
        assert len(res.mutual_friends) == 0

    with api_session(token2) as api:
        res = api.GetUser(api_pb2.GetUserReq(user=user2.username))
        assert len(res.mutual_friends) == 0

    with api_session(token3) as api:
        res = api.GetUser(api_pb2.GetUserReq(user=user3.username))
        assert len(res.mutual_friends) == 0

    with api_session(token4) as api:
        res = api.GetUser(api_pb2.GetUserReq(user=user4.username))
        assert len(res.mutual_friends) == 0


def test_reporting(db):
    user1, token1 = generate_user()
    user2, token2 = generate_user()

    with api_session(token1) as api:
        res = api.Report(
            api_pb2.ReportReq(reported_user_id=user2.id, reason="reason text", description="description text")
        )
    assert isinstance(res, empty_pb2.Empty)

    with session_scope() as session:
        entries = session.query(Complaint).all()

        assert len(entries) == 1
        assert entries[0].author_user_id == user1.id
        assert entries[0].reported_user_id == user2.id
        assert entries[0].reason == "reason text"
        assert entries[0].description == "description text"

    # Test that reporting oneself and reporting nonexisting user fails
    report_req = api_pb2.ReportReq(reported_user_id=user1.id, reason="foo", description="bar")
    with api_session(token1) as api:
        with pytest.raises(grpc.RpcError) as e:
            api.Report(report_req)
    assert e.value.code() == grpc.StatusCode.INVALID_ARGUMENT

    report_req = api_pb2.ReportReq(reported_user_id=0x7FFFFFFFFFFFFFFF, reason="foo", description="bar")
    with api_session(token1) as api:
        with pytest.raises(grpc.RpcError) as e:
            api.Report(report_req)
    assert e.value.code() == grpc.StatusCode.NOT_FOUND


def test_references(db):
    user1, token1 = generate_user()
    user2, token2 = generate_user()

    alltypes = set([api_pb2.ReferenceType.FRIEND, api_pb2.ReferenceType.HOSTED, api_pb2.ReferenceType.SURFED])
    # write all three reference types
    for typ in alltypes:
        req = api_pb2.WriteReferenceReq(to_user_id=user2.id, reference_type=typ, text="kinda weird sometimes")
        with api_session(token1) as api:
            res = api.WriteReference(req)
        assert isinstance(res, empty_pb2.Empty)

    # See what I have written. Paginate it.
    seen_types = set()
    for i in range(3):
        req = api_pb2.GetGivenReferencesReq(from_user_id=user1.id, number=1, start_at=i)
        with api_session(token1) as api:
            res = api.GetGivenReferences(req)
        assert res.total_matches == 3
        assert len(res.references) == 1
        assert res.references[0].from_user_id == user1.id
        assert res.references[0].to_user_id == user2.id
        assert res.references[0].text == "kinda weird sometimes"
        assert abs(to_aware_datetime(res.references[0].written_time) - now()) <= timedelta(days=32)
        assert res.references[0].reference_type not in seen_types
        seen_types.add(res.references[0].reference_type)
    assert seen_types == alltypes

    # See what user2 have received. Paginate it.
    seen_types = set()
    for i in range(3):
        req = api_pb2.GetReceivedReferencesReq(to_user_id=user2.id, number=1, start_at=i)
        with api_session(token1) as api:
            res = api.GetReceivedReferences(req)
        assert res.total_matches == 3
        assert len(res.references) == 1
        assert res.references[0].from_user_id == user1.id
        assert res.references[0].to_user_id == user2.id
        assert res.references[0].text == "kinda weird sometimes"
        assert res.references[0].reference_type not in seen_types
        seen_types.add(res.references[0].reference_type)
    assert seen_types == alltypes

    # Check available types
    with api_session(token1) as api:
        res = api.AvailableWriteReferenceTypes(api_pb2.AvailableWriteReferenceTypesReq(to_user_id=user2.id))
    assert res.reference_types == []

    with api_session(token2) as api:
        res = api.AvailableWriteReferenceTypes(api_pb2.AvailableWriteReferenceTypesReq(to_user_id=user1.id))
    assert set(res.reference_types) == alltypes

    # Forbidden to write a second reference of the same type
    req = api_pb2.WriteReferenceReq(to_user_id=user2.id, reference_type=api_pb2.ReferenceType.HOSTED, text="ok")
    with api_session(token1) as api:
        with pytest.raises(grpc.RpcError) as e:
            api.WriteReference(req)
        assert e.value.code() == grpc.StatusCode.FAILED_PRECONDITION

    # Nonexisting user
    req = api_pb2.WriteReferenceReq(
        to_user_id=0x7FFFFFFFFFFFFFFF, reference_type=api_pb2.ReferenceType.HOSTED, text="ok"
    )
    with api_session(token1) as api:
        with pytest.raises(grpc.RpcError) as e:
            api.WriteReference(req)
        assert e.value.code() == grpc.StatusCode.NOT_FOUND

    # yourself
    req = api_pb2.WriteReferenceReq(to_user_id=user1.id, reference_type=api_pb2.ReferenceType.HOSTED, text="ok")
    with api_session(token1) as api:
        with pytest.raises(grpc.RpcError) as e:
            api.WriteReference(req)
        assert e.value.code() == grpc.StatusCode.INVALID_ARGUMENT

    with api_session(token2) as api:
        # test the number of references in GetUser and Ping
        res = api.GetUser(api_pb2.GetUserReq(user=user2.username))
        assert res.num_references == 3

        res = api.Ping(api_pb2.PingReq())
        assert res.user.num_references == 3


def test_hosting_preferences(db):
    user1, token1 = generate_user()
    user2, token2 = generate_user()

    with api_session(token1) as api:
        res = api.GetUser(api_pb2.GetUserReq(user=user2.username))
        assert not res.HasField("max_guests")
        assert not res.HasField("last_minute")
        assert not res.HasField("has_pets")
        assert not res.HasField("accepts_pets")
        assert not res.HasField("pets_details")
        assert not res.HasField("has_kids")
        assert not res.HasField("accepts_kids")
        assert not res.HasField("kid_details")
        assert not res.HasField("has_housemates")
        assert not res.HasField("housemate_details")
        assert not res.HasField("wheelchair_accessible")
        assert res.smoking_allowed == api_pb2.SMOKING_LOCATION_UNKNOWN
        assert not res.HasField("smokes_at_home")
        assert not res.HasField("drinking_allowed")
        assert not res.HasField("drinks_at_home")
        assert not res.HasField("other_host_info")
        assert res.sleeping_arrangement == api_pb2.SLEEPINGG_ARRANGEMENT_UNKNOWN
        assert not res.HasField("sleeping_details")
        assert not res.HasField("area")
        assert not res.HasField("house_rules")
        assert not res.HasField("parking")
        assert res.parking_details == api_pb2.PARKING_DETAILS_UNKNOWN
        assert not res.HasField("camping_ok")

        api.UpdateProfile(
            api_pb2.UpdateProfileReq(
                max_guests=api_pb2.NullableUInt32Value(value=3),
                last_minute=api_pb2.NullableBoolValue(value=True),
                has_pets=api_pb2.NullableBoolValue(value=False),
                accepts_pets=api_pb2.NullableBoolValue(value=True),
                pet_details=api_pb2.NullableStringValue(value="I love dogs"),
                has_kids=api_pb2.NullableBoolValue(value=False),
                accepts_kids=api_pb2.NullableBoolValue(value=True),
                kid_details=api_pb2.NullableStringValue(value="I hate kids"),
                has_housemates=api_pb2.NullableBoolValue(value=False),
                housemate_details=api_pb2.NullableStringValue("I have 7 housemates"),
                wheelchair_accessible=api_pb2.NullableBoolValue(value=True),
                smoking_allowed=api_pb2.SMOKING_LOCATION_WINDOW,
                area=api_pb2.NullableStringValue(value="area!"),
                smokes_at_home=api_pb2.NullableBoolValue(value=False),
                drinking_allowed=api_pb2.NullableBoolValue(value=True),
                drinks_at_home=api_pb2.NullableBoolValue(value=False),
                other_host_info=api_pb2.NullableStringValue(string="I'm pretty swell"),
                sleeping_arrangements=api_pb2.SLEEPING_ARRANGEMENTS_COMMON,
                sleeping_details=api_pb2.NullableStringValue(value="Couch in living room"),
                house_rules=api_pb2.NullableStringValue(value="RULES!"),
                parking=api_pb2.NullableBoolValue(value=True),
                parking_details=api_pb2.PARKING_DETAILS_PAID_ONSITE,
                camping_ok=api_pb2.NullableBoolValue(value=False),
            )
        )

    # Use a second user to view the hosting preferences just to check
    # that it is public information.
    with api_session(token2) as api:
        res = api.GetUser(api_pb2.GetUserReq(user=user1.username))
        assert res.max_guests.value == 3
        assert res.last_minute is True
        assert res.has_pets is False
        assert res.accepts_pets is True
        assert res.pets_details == "I love dogs"
        assert res.has_kids is False
        assert res.accepts_kids is True
        assert res.kid_details == "I hate kids"
        assert res.has_housemates is False
        assert res.housemate_details == "I have 7 housemates"
        assert res.wheelchair_accessible is True
        assert res.smoking_allowed == api_pb2.SMOKING_LOCATION_WINDOW
<<<<<<< HEAD
        assert res.smokes_at_home is False
        assert res.drinking_allowed is True
        assert res.drinkins_at_home is False
        assert res.other_host_info == "I'm pretty swell"
        assert res.sleeping_arrangement == api_pb2.SLEEPINGG_ARRANGEMENT_COMMON
        assert res.sleeping_details == "Couch in living room"
        assert res.area.value == "area!"
=======
        assert not res.HasField("smokes_at_home")
        assert not res.HasField("drinking_allowed")
        assert not res.HasField("drinks_at_home")
        assert not res.HasField("other_host_info")
        assert res.sleeping_arrangement == api_pb2.SLEEPING_ARRANGEMENT_UNKNOWN
        assert not res.HasField("sleeping_details")
        assert not res.HasField("area")
>>>>>>> ba12d418
        assert res.house_rules.value == "RULES!"
        assert res.parking is True
        assert res.parking_details is api_pb2.PARKING_DETAILS_PAID_ONSITE
        assert res.camping_ok is False

    with api_session(token1) as api:
        # test unsetting
        api.UpdateProfile(
            api_pb2.UpdateProfileReq(
                max_guests=api_pb2.NullableUInt32Value(is_null=True),
                last_minute=api_pb2.NullableBoolValue(is_null=True),
                has_pets=api_pb2.NullableBoolValue(is_null=True),
                accepts_pets=api_pb2.NullableBoolValue(is_null=True),
                pet_details=api_pb2.NullableStringValue(is_null=True),
                has_kids=api_pb2.NullableBoolValue(is_null=True),
                accepts_kids=api_pb2.NullableBoolValue(is_null=True),
                kid_details=api_pb2.NullableStringValue(is_null=True),
                has_housemates=api_pb2.NullableBoolValue(is_null=True),
                housemate_details=api_pb2.NullableStringValue(is_null=True),
                wheelchair_accessible=api_pb2.NullableBoolValue(is_null=True),
                smoking_allowed=api_pb2.SMOKING_LOCATION_UNKNOWN,
                area=api_pb2.NullableStringValue(is_null=True),
                smokes_at_home=api_pb2.NullableBoolValue(is_null=True),
                drinking_allowed=api_pb2.NullableBoolValue(is_null=True),
                drinks_at_home=api_pb2.NullableBoolValue(is_null=True),
                other_host_info=api_pb2.NullableStringValue(is_null=True),
                sleeping_arrangements=api_pb2.SLEEPING_ARRANGEMENTS_UNKNOWN,
                sleeping_details=api_pb2.NullableStringValue(is_null=True),
                house_rules=api_pb2.NullableStringValue(is_null=True),
                parking=api_pb2.NullableBoolValue(is_null=True),
                parking_details=api_pb2.PARKING_DETAILS_UNKNOWN,
                camping_ok=api_pb2.NullableBoolValue(is_null=True),
            )
        )

        res = api.GetUser(api_pb2.GetUserReq(user=user1.username))
        assert not res.HasField("max_guests")
        assert not res.HasField("last_minute")
        assert not res.HasField("has_pets")
        assert not res.HasField("accepts_pets")
        assert not res.HasField("pets_details")
        assert not res.HasField("has_kids")
        assert not res.HasField("accepts_kids")
        assert not res.HasField("kid_details")
        assert not res.HasField("has_housemates")
        assert not res.HasField("housemate_details")
        assert not res.HasField("wheelchair_accessible")
        assert res.smoking_allowed == api_pb2.SMOKING_LOCATION_UNKNOWN
        assert not res.HasField("smokes_at_home")
        assert not res.HasField("drinking_allowed")
        assert not res.HasField("drinks_at_home")
        assert not res.HasField("other_host_info")
        assert res.sleeping_arrangement == api_pb2.SLEEPINGG_ARRANGEMENT_UNKNOWN
        assert not res.HasField("sleeping_details")
<<<<<<< HEAD
        assert not res.HasField("area")
=======
        assert res.area.value == "area!"
>>>>>>> ba12d418
        assert not res.HasField("house_rules")
        assert not res.HasField("parking")
        assert res.parking_details == api_pb2.PARKING_DETAILS_UNKNOWN
        assert not res.HasField("camping_ok")<|MERGE_RESOLUTION|>--- conflicted
+++ resolved
@@ -738,7 +738,6 @@
         assert res.housemate_details == "I have 7 housemates"
         assert res.wheelchair_accessible is True
         assert res.smoking_allowed == api_pb2.SMOKING_LOCATION_WINDOW
-<<<<<<< HEAD
         assert res.smokes_at_home is False
         assert res.drinking_allowed is True
         assert res.drinkins_at_home is False
@@ -746,15 +745,6 @@
         assert res.sleeping_arrangement == api_pb2.SLEEPINGG_ARRANGEMENT_COMMON
         assert res.sleeping_details == "Couch in living room"
         assert res.area.value == "area!"
-=======
-        assert not res.HasField("smokes_at_home")
-        assert not res.HasField("drinking_allowed")
-        assert not res.HasField("drinks_at_home")
-        assert not res.HasField("other_host_info")
-        assert res.sleeping_arrangement == api_pb2.SLEEPING_ARRANGEMENT_UNKNOWN
-        assert not res.HasField("sleeping_details")
-        assert not res.HasField("area")
->>>>>>> ba12d418
         assert res.house_rules.value == "RULES!"
         assert res.parking is True
         assert res.parking_details is api_pb2.PARKING_DETAILS_PAID_ONSITE
@@ -809,11 +799,7 @@
         assert not res.HasField("other_host_info")
         assert res.sleeping_arrangement == api_pb2.SLEEPINGG_ARRANGEMENT_UNKNOWN
         assert not res.HasField("sleeping_details")
-<<<<<<< HEAD
         assert not res.HasField("area")
-=======
-        assert res.area.value == "area!"
->>>>>>> ba12d418
         assert not res.HasField("house_rules")
         assert not res.HasField("parking")
         assert res.parking_details == api_pb2.PARKING_DETAILS_UNKNOWN

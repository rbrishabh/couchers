import grpc
import pytest
from google.protobuf import wrappers_pb2

from couchers import errors
<<<<<<< HEAD
from couchers.db import get_user_by_field, session_scope
=======
from couchers.db import session_scope
from couchers.utils import create_coordinate
>>>>>>> df814115
from pb import search_pb2
from tests.test_communities import get_community_id, get_group_id, get_user_id_and_token, testing_communities
from tests.test_fixtures import db, generate_user, groups_session, make_user_block, search_session, testconfig


@pytest.fixture(autouse=True)
def _(testconfig):
    pass


def test_Search(testing_communities):
    user, token = generate_user()
    with search_session(token) as api:
        res = api.Search(
            search_pb2.SearchReq(
                query="Country 1, Region 1",
                include_users=True,
                include_communities=True,
                include_groups=True,
                include_places=True,
                include_guides=True,
            )
        )
        res = api.Search(
            search_pb2.SearchReq(
                query="Country 1, Region 1, Attraction",
                title_only=True,
                include_users=True,
                include_communities=True,
                include_groups=True,
                include_places=True,
                include_guides=True,
            )
        )


def test_UserSearch(testing_communities):
    user, token = generate_user()
    with search_session(token) as api:
        res = api.UserSearch(search_pb2.UserSearchReq())
        assert len(res.results) > 0


<<<<<<< HEAD
def test_Search_function_invisible_user_in_search(db):
    user1, token1 = generate_user()
    user2, token2 = generate_user(is_deleted=True)

    with search_session(token1) as api:
        res = api.Search(
            search_pb2.SearchReq(
                query="test_user_",
                include_users=True,
            )
        )
        assert len(res.results) == 1


def test_Search_function_blocking_user_in_search(db):
    user1, token1 = generate_user()
    user2, token2 = generate_user()
    make_user_block(user2, user1)

    with search_session(token1) as api:
        res = api.Search(
            search_pb2.SearchReq(
                query="test_user_",
                include_users=True,
            )
        )
        assert len(res.results) == 1


def test_Search_function_blocked_user_in_search(db):
    user1, token1 = generate_user()
    user2, token2 = generate_user()
    make_user_block(user1, user2)

    with search_session(token1) as api:
        res = api.Search(
            search_pb2.SearchReq(
                query="test_user_",
                include_users=True,
            )
        )
        assert len(res.results) == 1


def test_UserSearch_function_invisible_user_in_search(db):
    user1, token1 = generate_user()
    user2, token2 = generate_user(is_deleted=True)

    with search_session(token1) as api:
        res = api.UserSearch(search_pb2.UserSearchReq(query=wrappers_pb2.StringValue(value="test_user_")))
        assert len(res.results) == 1


def test_UserSearch_function_blocking_user_in_search(db):
    user1, token1 = generate_user()
    user2, token2 = generate_user()
    make_user_block(user2, user1)

    with search_session(token1) as api:
        res = api.UserSearch(search_pb2.UserSearchReq(query=wrappers_pb2.StringValue(value="test_user_")))
        assert len(res.results) == 1


def test_UserSearch_function_blocked_user_in_search(db):
    user1, token1 = generate_user()
    user2, token2 = generate_user()
    make_user_block(user1, user2)

    with search_session(token1) as api:
        res = api.UserSearch(search_pb2.UserSearchReq(query=wrappers_pb2.StringValue(value="test_user_")))
        assert len(res.results) == 1
=======
def test_regression_search_in_area(db):
    """
    Makes sure search_in_area works.

    At the equator/prime meridian intersection (0,0), one degree is roughly 111 km.
    """

    # outside
    user1, token1 = generate_user(geom=create_coordinate(1, 0), geom_radius=100)
    # outside
    user2, token2 = generate_user(geom=create_coordinate(0, 1), geom_radius=100)
    # inside
    user3, token3 = generate_user(geom=create_coordinate(0.1, 0), geom_radius=100)
    # inside
    user4, token4 = generate_user(geom=create_coordinate(0, 0.1), geom_radius=100)
    # outside
    user5, token5 = generate_user(geom=create_coordinate(10, 10), geom_radius=100)

    with search_session(token5) as api:
        res = api.UserSearch(
            search_pb2.UserSearchReq(
                search_in_area=search_pb2.Area(
                    lat=0,
                    lng=0,
                    radius=100000,
                )
            )
        )
        assert [result.user.user_id for result in res.results] == [user3.id, user4.id]
>>>>>>> df814115
<|MERGE_RESOLUTION|>--- conflicted
+++ resolved
@@ -3,12 +3,9 @@
 from google.protobuf import wrappers_pb2
 
 from couchers import errors
-<<<<<<< HEAD
 from couchers.db import get_user_by_field, session_scope
-=======
 from couchers.db import session_scope
 from couchers.utils import create_coordinate
->>>>>>> df814115
 from pb import search_pb2
 from tests.test_communities import get_community_id, get_group_id, get_user_id_and_token, testing_communities
 from tests.test_fixtures import db, generate_user, groups_session, make_user_block, search_session, testconfig
@@ -52,7 +49,6 @@
         assert len(res.results) > 0
 
 
-<<<<<<< HEAD
 def test_Search_function_invisible_user_in_search(db):
     user1, token1 = generate_user()
     user2, token2 = generate_user(is_deleted=True)
@@ -124,7 +120,6 @@
     with search_session(token1) as api:
         res = api.UserSearch(search_pb2.UserSearchReq(query=wrappers_pb2.StringValue(value="test_user_")))
         assert len(res.results) == 1
-=======
 def test_regression_search_in_area(db):
     """
     Makes sure search_in_area works.
@@ -153,5 +148,4 @@
                 )
             )
         )
-        assert [result.user.user_id for result in res.results] == [user3.id, user4.id]
->>>>>>> df814115
+        assert [result.user.user_id for result in res.results] == [user3.id, user4.id]
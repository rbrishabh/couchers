import os
from concurrent import futures
from contextlib import contextmanager
from datetime import date
from pathlib import Path
from unittest.mock import patch

import grpc
import pytest
from sqlalchemy import or_

from couchers.config import config
from couchers.crypto import random_hex
from couchers.db import apply_migrations, get_engine, get_user_by_field, session_scope
from couchers.models import Base, FriendRelationship, FriendStatus, User
from couchers.servicers.account import Account
from couchers.servicers.api import API
from couchers.servicers.auth import Auth
from couchers.servicers.bugs import Bugs
from couchers.servicers.communities import Communities
from couchers.servicers.conversations import Conversations
from couchers.servicers.discussions import Discussions
from couchers.servicers.groups import Groups
from couchers.servicers.jail import Jail
from couchers.servicers.media import Media, get_media_auth_interceptor
from couchers.servicers.pages import Pages
from couchers.servicers.references import References
from couchers.servicers.requests import Requests
from couchers.servicers.search import Search
from couchers.utils import create_coordinate
from pb import (
    account_pb2_grpc,
    api_pb2_grpc,
    auth_pb2_grpc,
    bugs_pb2_grpc,
    communities_pb2_grpc,
    conversations_pb2_grpc,
    discussions_pb2_grpc,
    groups_pb2_grpc,
    jail_pb2_grpc,
    media_pb2_grpc,
    pages_pb2_grpc,
    references_pb2_grpc,
    requests_pb2_grpc,
    search_pb2_grpc,
)


def db_impl(param):
    """
    Connect to a running Postgres database

    param tells whether the db should be built from alembic migrations or using metadata.create_all()
    """

    # running in non-UTC catches some timezone errors
    # os.environ["TZ"] = "Etc/UTC"
    os.environ["TZ"] = "America/New_York"

    # drop everything currently in the database
    with session_scope() as session:
        session.execute(
            "DROP SCHEMA public CASCADE; CREATE SCHEMA public; CREATE EXTENSION postgis; CREATE EXTENSION pg_trgm;"
        )

    if param == "migrations":
        # rebuild it with alembic migrations
        apply_migrations()
    else:
        # create the slugify function
        functions = Path(__file__).parent / "slugify.sql"
        with open(functions) as f, session_scope() as session:
            session.execute(f.read())

        # create everything from the current models, not incrementally through migrations
        Base.metadata.create_all(get_engine())


@pytest.fixture(params=["migrations", "models"])
def db(request):
    """
    Pytest fixture to connect to a running Postgres database.

    request.param tells whether the db should be built from alembic migrations or using metadata.create_all()
    """

    db_impl(request.param)


def generate_user(*_, **kwargs):
    """
    Create a new user, return session token

    The user is detached from any session, and you can access its static attributes, but you can't modify it

    Use this most of the time
    """
    auth = Auth()

    with session_scope() as session:
        # default args
        username = "test_user_" + random_hex(16)
        user_opts = {
            "username": username,
            "email": f"{username}@dev.couchers.org",
            # password is just 'password'
            # this is hardcoded because the password is slow to hash (so would slow down tests otherwise)
            "hashed_password": b"$argon2id$v=19$m=65536,t=2,p=1$4cjGg1bRaZ10k+7XbIDmFg$tZG7JaLrkfyfO7cS233ocq7P8rf3znXR7SAfUt34kJg",
            "name": username.capitalize(),
            "city": "Testing city",
            "hometown": "Test hometown",
            "verification": 0.5,
            "community_standing": 0.5,
            "birthdate": date(year=2000, month=1, day=1),
            "gender": "N/A",
            "pronouns": "",
            "languages": "Testing language 1|Testing language 2",
            "occupation": "Tester",
            "education": "UST(esting)",
            "about_me": "I test things",
            "my_travels": "Places",
            "things_i_like": "Code",
            "about_place": "My place has a lot of testing paraphenelia",
            "countries_visited": "Testing country",
            "countries_lived": "Wonderland",
            "additional_information": "I can be a bit testy",
            # you need to make sure to update this logic to make sure the user is jailed/not on request
            "accepted_tos": 1,
            "geom": create_coordinate(40.7108, -73.9740),
            "geom_radius": 100,
        }

        for key, value in kwargs.items():
            user_opts[key] = value

        user = User(**user_opts)

        session.add(user)

        # this expires the user, so now it's "dirty"
        session.commit()

        class _DummyContext:
            def invocation_metadata(self):
                return {}

        token, _ = auth._create_session(_DummyContext(), session, user, False)

        # refresh it, undoes the expiry
        session.refresh(user)
        # allows detaches the user from the session, allowing its use outside this session
        session.expunge(user)

    return user, token


def make_friends(user1, user2):
    with session_scope() as session:
        friend_relationship = FriendRelationship(
            from_user_id=user1.id,
            to_user_id=user2.id,
            status=FriendStatus.accepted,
        )
        session.add(friend_relationship)


<<<<<<< HEAD
def make_user_invisible(user_id):
    with session_scope() as session:
        session.query(User).filter(User.id == user_id).one().is_banned = True
=======
# This doubles as get_FriendRequest, since a friend request is just a pending friend relationship
def get_friend_relationship(user1, user2):
    with session_scope() as session:
        friend_relationship = (
            session.query(FriendRelationship)
            .filter(
                or_(
                    (FriendRelationship.from_user_id == user1.id and FriendRelationship.to_user_id == user2.id),
                    (FriendRelationship.from_user_id == user2.id and FriendRelationship.to_user_id == user1.id),
                )
            )
            .one_or_none()
        )

        session.expunge(friend_relationship)
        return friend_relationship
>>>>>>> 313c4385


class CookieMetadataPlugin(grpc.AuthMetadataPlugin):
    """
    Injects the right `cookie: couchers-sesh=...` header into the metadata
    """

    def __init__(self, token):
        self.token = token

    def __call__(self, context, callback):
        callback((("cookie", f"couchers-sesh={self.token}"),), None)


class FakeRpcError(grpc.RpcError):
    def __init__(self, code, details):
        self._code = code
        self._details = details

    def code(self):
        return self._code

    def details(self):
        return self._details


class FakeChannel:
    def __init__(self, user_id=None):
        self.handlers = {}
        self.user_id = user_id

    def abort(self, code, details):
        raise FakeRpcError(code, details)

    def add_generic_rpc_handlers(self, generic_rpc_handlers):
        from grpc._server import _validate_generic_rpc_handlers

        _validate_generic_rpc_handlers(generic_rpc_handlers)

        self.handlers.update(generic_rpc_handlers[0]._method_handlers)

    def unary_unary(self, uri, request_serializer, response_deserializer):
        handler = self.handlers[uri]

        def fake_handler(request):
            # Do a full serialization cycle on the request and the
            # response to catch accidental use of unserializable data.
            request = handler.request_deserializer(request_serializer(request))

            response = handler.unary_unary(request, self)

            return response_deserializer(handler.response_serializer(response))

        return fake_handler


@contextmanager
def auth_api_session():
    """
    Create an Auth API for testing

    This needs to use the real server since it plays around with headers
    """
    with futures.ThreadPoolExecutor(1) as executor:
        server = grpc.server(executor)
        port = server.add_secure_port("localhost:0", grpc.local_server_credentials())
        auth_pb2_grpc.add_AuthServicer_to_server(Auth(), server)
        server.start()

        try:
            with grpc.secure_channel(f"localhost:{port}", grpc.local_channel_credentials()) as channel:

                class _MetadataKeeperInterceptor(grpc.UnaryUnaryClientInterceptor):
                    def __init__(self):
                        self.latest_headers = {}

                    def intercept_unary_unary(self, continuation, client_call_details, request):
                        call = continuation(client_call_details, request)
                        self.latest_headers = dict(call.initial_metadata())
                        return call

                metadata_interceptor = _MetadataKeeperInterceptor()
                channel = grpc.intercept_channel(channel, metadata_interceptor)
                yield auth_pb2_grpc.AuthStub(channel), metadata_interceptor
        finally:
            server.stop(None).wait()


@contextmanager
def api_session(token):
    """
    Create an API for testing, uses the token for auth
    """
    channel = fake_channel(token)
    api_pb2_grpc.add_APIServicer_to_server(API(), channel)
    yield api_pb2_grpc.APIStub(channel)


@contextmanager
def real_api_session(token):
    """
    Create an API for testing, using TCP sockets, uses the token for auth
    """
    auth_interceptor = Auth().get_auth_interceptor(allow_jailed=False)

    with futures.ThreadPoolExecutor(1) as executor:
        server = grpc.server(executor, interceptors=[auth_interceptor])
        port = server.add_secure_port("localhost:0", grpc.local_server_credentials())
        servicer = API()
        api_pb2_grpc.add_APIServicer_to_server(servicer, server)
        server.start()

        call_creds = grpc.metadata_call_credentials(CookieMetadataPlugin(token))
        comp_creds = grpc.composite_channel_credentials(grpc.local_channel_credentials(), call_creds)

        try:
            with grpc.secure_channel(f"localhost:{port}", comp_creds) as channel:
                yield api_pb2_grpc.APIStub(channel)
        finally:
            server.stop(None).wait()


@contextmanager
def real_jail_session(token):
    """
    Create a Jail service for testing, using TCP sockets, uses the token for auth
    """
    auth_interceptor = Auth().get_auth_interceptor(allow_jailed=True)

    with futures.ThreadPoolExecutor(1) as executor:
        server = grpc.server(executor, interceptors=[auth_interceptor])
        port = server.add_secure_port("localhost:0", grpc.local_server_credentials())
        servicer = Jail()
        jail_pb2_grpc.add_JailServicer_to_server(servicer, server)
        server.start()

        call_creds = grpc.metadata_call_credentials(CookieMetadataPlugin(token))
        comp_creds = grpc.composite_channel_credentials(grpc.local_channel_credentials(), call_creds)

        try:
            with grpc.secure_channel(f"localhost:{port}", comp_creds) as channel:
                yield jail_pb2_grpc.JailStub(channel)
        finally:
            server.stop(None).wait()


def fake_channel(token):
    user_id, jailed = Auth().get_session_for_token(token)
    return FakeChannel(user_id=user_id)


@contextmanager
def conversations_session(token):
    """
    Create a Conversations API for testing, uses the token for auth
    """
    channel = fake_channel(token)
    conversations_pb2_grpc.add_ConversationsServicer_to_server(Conversations(), channel)
    yield conversations_pb2_grpc.ConversationsStub(channel)


@contextmanager
def requests_session(token):
    """
    Create a Requests API for testing, uses the token for auth
    """
    channel = fake_channel(token)
    requests_pb2_grpc.add_RequestsServicer_to_server(Requests(), channel)
    yield requests_pb2_grpc.RequestsStub(channel)


@contextmanager
def discussions_session(token):
    channel = fake_channel(token)
    discussions_pb2_grpc.add_DiscussionsServicer_to_server(Discussions(), channel)
    yield discussions_pb2_grpc.DiscussionsStub(channel)


@contextmanager
def pages_session(token):
    channel = fake_channel(token)
    pages_pb2_grpc.add_PagesServicer_to_server(Pages(), channel)
    yield pages_pb2_grpc.PagesStub(channel)


@contextmanager
def communities_session(token):
    channel = fake_channel(token)
    communities_pb2_grpc.add_CommunitiesServicer_to_server(Communities(), channel)
    yield communities_pb2_grpc.CommunitiesStub(channel)


@contextmanager
def groups_session(token):
    channel = fake_channel(token)
    groups_pb2_grpc.add_GroupsServicer_to_server(Groups(), channel)
    yield groups_pb2_grpc.GroupsStub(channel)


@contextmanager
def account_session(token):
    """
    Create a Account API for testing, uses the token for auth
    """
    channel = fake_channel(token)
    account_pb2_grpc.add_AccountServicer_to_server(Account(), channel)
    yield account_pb2_grpc.AccountStub(channel)


@contextmanager
def search_session(token):
    """
    Create a Search API for testing, uses the token for auth
    """
    channel = fake_channel(token)
    search_pb2_grpc.add_SearchServicer_to_server(Search(), channel)
    yield search_pb2_grpc.SearchStub(channel)


@contextmanager
def references_session(token):
    """
    Create a References API for testing, uses the token for auth
    """
    channel = fake_channel(token)
    references_pb2_grpc.add_ReferencesServicer_to_server(References(), channel)
    yield references_pb2_grpc.ReferencesStub(channel)


@contextmanager
def bugs_session():
    channel = FakeChannel()
    bugs_pb2_grpc.add_BugsServicer_to_server(Bugs(), channel)
    yield bugs_pb2_grpc.BugsStub(channel)


@contextmanager
def media_session(bearer_token):
    """
    Create a fresh Media API for testing, uses the bearer token for media auth
    """
    media_auth_interceptor = get_media_auth_interceptor(bearer_token)

    with futures.ThreadPoolExecutor(1) as executor:
        server = grpc.server(executor, interceptors=[media_auth_interceptor])
        port = server.add_secure_port("localhost:0", grpc.local_server_credentials())
        servicer = Media()
        media_pb2_grpc.add_MediaServicer_to_server(servicer, server)
        server.start()

        call_creds = grpc.access_token_call_credentials(bearer_token)
        comp_creds = grpc.composite_channel_credentials(grpc.local_channel_credentials(), call_creds)

        try:
            with grpc.secure_channel(f"localhost:{port}", comp_creds) as channel:
                yield media_pb2_grpc.MediaStub(channel)
        finally:
            server.stop(None).wait()


@pytest.fixture()
def testconfig():
    prevconfig = config.copy()
    config.clear()
    config.update(prevconfig)

    config["IN_TEST"] = True

    config["DEV"] = True
    config["VERSION"] = "testing_version"
    config["BASE_URL"] = "http://localhost:3000"
    config["COOKIE_DOMAIN"] = "localhost"
    config["ENABLE_EMAIL"] = False
    config["NOTIFICATION_EMAIL_ADDRESS"] = "notify@couchers.org.invalid"
    config["REPORTS_EMAIL_RECIPIENT"] = "reports@couchers.org.invalid"

    config["SMTP_HOST"] = "localhost"
    config["SMTP_PORT"] = 587
    config["SMTP_USERNAME"] = "username"
    config["SMTP_PASSWORD"] = "password"

    config["ENABLE_MEDIA"] = True
    config["MEDIA_SERVER_SECRET_KEY"] = bytes.fromhex(
        "91e29bbacc74fa7e23c5d5f34cca5015cb896e338a620003de94a502a461f4bc"
    )
    config["MEDIA_SERVER_BEARER_TOKEN"] = "c02d383897d3b82774ced09c9e17802164c37e7e105d8927553697bf4550e91e"
    config["MEDIA_SERVER_BASE_URL"] = "http://127.0.0.1:5000"

    config["BUG_TOOL_ENABLED"] = False
    config["BUG_TOOL_GITHUB_REPO"] = "org/repo"
    config["BUG_TOOL_GITHUB_USERNAME"] = "user"
    config["BUG_TOOL_GITHUB_TOKEN"] = "token"

    yield None

    config.clear()
    config.update(prevconfig)


@pytest.fixture
def fast_passwords():
    # password hashing, by design, takes a lot of time, which slows down the tests. here we jump through some hoops to
    # make this fast by removing the hashing step

    def fast_hash(password: bytes) -> bytes:
        return b"fake hash:" + password

    def fast_verify(hashed: bytes, password: bytes) -> bool:
        return hashed == fast_hash(password)

    with patch("couchers.crypto.nacl.pwhash.verify", fast_verify):
        with patch("couchers.crypto.nacl.pwhash.str", fast_hash):
            yield<|MERGE_RESOLUTION|>--- conflicted
+++ resolved
@@ -164,11 +164,11 @@
         session.add(friend_relationship)
 
 
-<<<<<<< HEAD
 def make_user_invisible(user_id):
     with session_scope() as session:
         session.query(User).filter(User.id == user_id).one().is_banned = True
-=======
+
+
 # This doubles as get_FriendRequest, since a friend request is just a pending friend relationship
 def get_friend_relationship(user1, user2):
     with session_scope() as session:
@@ -185,7 +185,6 @@
 
         session.expunge(friend_relationship)
         return friend_relationship
->>>>>>> 313c4385
 
 
 class CookieMetadataPlugin(grpc.AuthMetadataPlugin):

import json
import logging
import os
from datetime import date

from dateutil import parser
from sqlalchemy.exc import IntegrityError
from sqlalchemy.sql import func

from couchers.crypto import hash_password
from couchers.db import session_scope
from couchers.models import (
    Cluster,
    ClusterRole,
    ClusterSubscription,
    Conversation,
    FriendRelationship,
    FriendStatus,
    GroupChat,
    GroupChatRole,
    GroupChatSubscription,
    LanguageAbility,
    LanguageFluency,
    Message,
    MessageType,
    Node,
    Page,
    PageType,
    PageVersion,
    Reference,
    ReferenceType,
    RegionsLived,
    RegionsVisited,
    Thread,
    User,
)
from couchers.servicers.api import hostingstatus2sql
from couchers.utils import create_coordinate, create_polygon_lng_lat, geojson_to_geom, now, to_multi
from pb.api_pb2 import HostingStatus

logger = logging.getLogger(__name__)


SRC_DIR = os.path.dirname(__file__)


def add_dummy_users():
    try:
        logger.info(f"Adding dummy users")
        with session_scope() as session:
<<<<<<< HEAD
            with open("src/data/dummy_users.json", "r") as f:
                data = json.load(f)
=======
            with open(SRC_DIR + "/data/dummy_users.json", "r") as file:
                data = json.loads(file.read())
>>>>>>> ff370fee

            for user in data["users"]:
                new_user = User(
                    username=user["username"],
                    email=user["email"],
                    hashed_password=hash_password(user["password"]) if user["password"] else None,
                    name=user["name"],
                    city=user["location"]["city"],
                    geom=create_coordinate(user["location"]["lat"], user["location"]["lng"]),
                    geom_radius=user["location"]["radius"],
                    verification=user["verification"],
                    community_standing=user["community_standing"],
                    birthdate=date(
                        year=user["birthdate"]["year"], month=user["birthdate"]["month"], day=user["birthdate"]["day"]
                    ),
                    gender=user["gender"],
                    occupation=user["occupation"],
                    about_me=user["about_me"],
                    about_place=user["about_place"],
                    hosting_status=hostingstatus2sql[HostingStatus.Value(user["hosting_status"])]
                    if "hosting_status" in user
                    else None,
                )
                session.add(new_user)
                session.flush()

                for language in user["languages"]:
                    session.add(
                        LanguageAbility(
                            user_id=new_user.id, language_code=language[0], fluency=LanguageFluency[language[1]]
                        )
                    )
                for region in user["regions_visited"]:
                    session.add(RegionsVisited(user_id=new_user.id, region_code=region))
                for region in user["regions_lived"]:
                    session.add(RegionsLived(user_id=new_user.id, region_code=region))

            session.commit()

            for username1, username2 in data["friendships"]:
                friend_relationship = FriendRelationship(
                    from_user_id=session.query(User).filter(User.username == username1).one().id,
                    to_user_id=session.query(User).filter(User.username == username2).one().id,
                    status=FriendStatus.accepted,
                )
                session.add(friend_relationship)

            session.commit()

            for reference in data["references"]:
                reference_type = (
                    ReferenceType.hosted
                    if reference["type"] == "hosted"
                    else (ReferenceType.surfed if reference["type"] == "surfed" else ReferenceType.friend)
                )
                new_reference = Reference(
                    from_user_id=session.query(User).filter(User.username == reference["from"]).one().id,
                    to_user_id=session.query(User).filter(User.username == reference["to"]).one().id,
                    reference_type=reference_type,
                    text=reference["text"],
                    rating=reference["rating"],
                    was_appropriate=reference["was_appropriate"],
                )
                session.add(new_reference)

            session.commit()

            for group_chat in data["group_chats"]:
                # Create the chat
                creator = group_chat["creator"]

                conversation = Conversation()
                session.add(conversation)

                chat = GroupChat(
                    conversation=conversation,
                    title=group_chat["title"],
                    creator_id=session.query(User).filter(User.username == creator).one().id,
                    is_dm=group_chat["is_dm"],
                )
                session.add(chat)

                for participant in group_chat["participants"]:
                    subscription = GroupChatSubscription(
                        user_id=session.query(User).filter(User.username == participant["username"]).one().id,
                        group_chat=chat,
                        role=GroupChatRole.admin if participant["username"] == creator else GroupChatRole.participant,
                        joined=parser.isoparse(participant["joined"]),
                    )
                    session.add(subscription)

                for message in group_chat["messages"]:
                    session.add(
                        Message(
                            message_type=MessageType.text,
                            conversation=chat.conversation,
                            author_id=session.query(User).filter(User.username == message["author"]).one().id,
                            time=parser.isoparse(message["time"]),
                            text=message["message"],
                        )
                    )

            session.commit()

    except IntegrityError:
        logger.error("Failed to insert dummy users, is it already inserted?")


def add_dummy_communities():
    try:
        logger.info(f"Adding dummy communities")
        with session_scope() as session:
            if session.query(Node).count() > 0:
                logger.info("Nodes not empty, not adding dummy communities")
                return

<<<<<<< HEAD
            with open("src/data/dummy_communities.json", "r") as f:
                data = json.load(f)
=======
            with open(SRC_DIR + "/data/dummy_communities.json", "r") as file:
                data = json.loads(file.read())
>>>>>>> ff370fee

            for community in data["communities"]:
                geom = None
                if "coordinates" in community:
                    geom = create_polygon_lng_lat(community["coordinates"])
                elif "osm_id" in community:
<<<<<<< HEAD
                    with open(f"src/data/osm/{community['osm_id']}.geojson") as f:
                        geojson = json.load(f)
=======
                    with open(f"{SRC_DIR}/data/osm/{community['osm_id']}.geojson") as f:
                        geojson = json.loads(f.read())
>>>>>>> ff370fee
                    # pick the first feature
                    geom = geojson_to_geom(geojson["features"][0]["geometry"])
                    if "geom_simplify" in community:
                        geom = func.ST_Simplify(geom, community["geom_simplify"], True)
                else:
                    ValueError("No geom or osm_id specified for node")

                name = community["name"]

                admins = session.query(User).filter(User.username.in_(community["admins"])).all()
                members = session.query(User).filter(User.username.in_(community["members"])).all()

                parent_name = community["parent"]

                if parent_name:
                    parent_node = (
                        session.query(Node)
                        .join(Cluster, Cluster.parent_node_id == Node.id)
                        .filter(Cluster.is_official_cluster)
                        .filter(Cluster.name == community["parent"])
                        .one()
                    )

                node = Node(
                    geom=to_multi(geom),
                    parent_node=parent_node if parent_name else None,
                )

                session.add(node)

                cluster = Cluster(
                    name=f"{name}",
                    description=f"Description for {name}",
                    parent_node=node,
                    is_official_cluster=True,
                )

                session.add(cluster)

                main_page = Page(
                    parent_node=node,
                    creator_user=admins[0],
                    owner_cluster=cluster,
                    type=PageType.main_page,
                    thread=Thread(),
                )

                session.add(main_page)

                page_version = PageVersion(
                    page=main_page,
                    editor_user=admins[0],
                    title=f"Main page for the {name} community",
                    content="There is nothing here yet...",
                )

                session.add(page_version)

                for admin in admins:
                    cluster.cluster_subscriptions.append(
                        ClusterSubscription(
                            user=admin,
                            role=ClusterRole.admin,
                        )
                    )

                for member in members:
                    cluster.cluster_subscriptions.append(
                        ClusterSubscription(
                            user=member,
                            role=ClusterRole.member,
                        )
                    )

            for group in data["groups"]:
                name = group["name"]

                admins = session.query(User).filter(User.username.in_(group["admins"])).all()
                members = session.query(User).filter(User.username.in_(group["members"])).all()

                parent_node = (
                    session.query(Node)
                    .join(Cluster, Cluster.parent_node_id == Node.id)
                    .filter(Cluster.is_official_cluster)
                    .filter(Cluster.name == group["parent"])
                    .one()
                )

                cluster = Cluster(
                    name=f"{name}",
                    description=f"Description for the group {name}",
                    parent_node=parent_node,
                )

                session.add(cluster)

                main_page = Page(
                    parent_node=cluster.parent_node,
                    creator_user=admins[0],
                    owner_cluster=cluster,
                    type=PageType.main_page,
                    thread=Thread(),
                )

                session.add(main_page)

                page_version = PageVersion(
                    page=main_page,
                    editor_user=admins[0],
                    title=f"Main page for the {name} group",
                    content="There is nothing here yet...",
                )

                session.add(page_version)

                for admin in admins:
                    cluster.cluster_subscriptions.append(
                        ClusterSubscription(
                            user=admin,
                            role=ClusterRole.admin,
                        )
                    )

                for member in members:
                    cluster.cluster_subscriptions.append(
                        ClusterSubscription(
                            user=member,
                            role=ClusterRole.member,
                        )
                    )

            for place in data["places"]:
                owner_cluster = session.query(Cluster).filter(Cluster.name == place["owner"]).one()
                creator = session.query(User).filter(User.username == place["creator"]).one()

                page = Page(
                    parent_node=owner_cluster.parent_node,
                    creator_user=creator,
                    owner_cluster=owner_cluster,
                    type=PageType.place,
                    thread=Thread(),
                )

                session.add(page)

                page_version = PageVersion(
                    page=page,
                    editor_user=creator,
                    title=place["title"],
                    content=place["content"],
                    address=place["address"],
                    geom=create_coordinate(place["coordinate"][1], place["coordinate"][0]),
                )

                session.add(page_version)

            for guide in data["guides"]:
                owner_cluster = session.query(Cluster).filter(Cluster.name == guide["owner"]).one()
                creator = session.query(User).filter(User.username == guide["creator"]).one()

                page = Page(
                    parent_node=owner_cluster.parent_node,
                    creator_user=creator,
                    owner_cluster=owner_cluster,
                    type=PageType.guide,
                    thread=Thread(),
                )

                session.add(page)

                page_version = PageVersion(
                    page=page,
                    editor_user=creator,
                    title=guide["title"],
                    content=guide["content"],
                    geom=create_coordinate(guide["coordinate"][1], guide["coordinate"][0])
                    if "coordinate" in guide
                    else None,
                )

                session.add(page_version)

    except IntegrityError:
        logger.error("Failed to insert dummy communities, are they already inserted?")


def add_dummy_data():
    add_dummy_users()
    add_dummy_communities()<|MERGE_RESOLUTION|>--- conflicted
+++ resolved
@@ -48,13 +48,8 @@
     try:
         logger.info(f"Adding dummy users")
         with session_scope() as session:
-<<<<<<< HEAD
-            with open("src/data/dummy_users.json", "r") as f:
-                data = json.load(f)
-=======
             with open(SRC_DIR + "/data/dummy_users.json", "r") as file:
                 data = json.loads(file.read())
->>>>>>> ff370fee
 
             for user in data["users"]:
                 new_user = User(
@@ -171,26 +166,16 @@
                 logger.info("Nodes not empty, not adding dummy communities")
                 return
 
-<<<<<<< HEAD
-            with open("src/data/dummy_communities.json", "r") as f:
-                data = json.load(f)
-=======
             with open(SRC_DIR + "/data/dummy_communities.json", "r") as file:
                 data = json.loads(file.read())
->>>>>>> ff370fee
 
             for community in data["communities"]:
                 geom = None
                 if "coordinates" in community:
                     geom = create_polygon_lng_lat(community["coordinates"])
                 elif "osm_id" in community:
-<<<<<<< HEAD
-                    with open(f"src/data/osm/{community['osm_id']}.geojson") as f:
-                        geojson = json.load(f)
-=======
-                    with open(f"{SRC_DIR}/data/osm/{community['osm_id']}.geojson") as f:
-                        geojson = json.loads(f.read())
->>>>>>> ff370fee
+                    with open(f"{SRC_DIR}/data/osm/{community['osm_id']}.geojson") as file:
+                        geojson = json.loads(file.read())
                     # pick the first feature
                     geom = geojson_to_geom(geojson["features"][0]["geometry"])
                     if "geom_simplify" in community:

import logging
import signal
import sys

import sentry_sdk
from prometheus_client import start_http_server

from couchers import config
from couchers.db import apply_migrations, session_scope
<<<<<<< HEAD
from couchers.interceptors import AuthValidatorInterceptor, ErrorSanitizationInterceptor, TracingInterceptor
=======
>>>>>>> de2c0c89
from couchers.jobs.worker import start_jobs_scheduler, start_jobs_worker
from couchers.metrics import main_process_registry
from couchers.server import create_main_server, create_media_server
from dummy_data import add_dummy_data

config.check_config()

logging.basicConfig(format="%(asctime)s: %(name)s: %(message)s", level=logging.INFO)
logger = logging.getLogger(__name__)

logging.getLogger("couchers.jobs.worker").setLevel(logging.INFO)

if config.config["SENTRY_ENABLED"]:
    # Sends exception tracebacks to Sentry, a cloud service for collecting exceptions
    sentry_sdk.init(config.config["SENTRY_URL"], traces_sample_rate=0.0)

# Starts a prometheus metrics endpoint
start_http_server(port=8000, registry=main_process_registry)


def log_unhandled_exception(exc_type, exc_value, exc_traceback):
    """Make sure that any unhandled exceptions will write to the logs"""
    if issubclass(exc_type, KeyboardInterrupt):
        # call the default excepthook saved at __excepthook__
        sys.__excepthook__(exc_type, exc_value, exc_traceback)
        return
    logger.critical("Unhandled exception", exc_info=(exc_type, exc_value, exc_traceback))


sys.excepthook = log_unhandled_exception

logger.info(f"Checking DB connection")

with session_scope() as session:
    res = session.execute("SELECT 42;")
    if list(res) != [(42,)]:
        raise Exception("Failed to connect to DB")

logger.info(f"Running DB migrations")

apply_migrations()

if config.config["ADD_DUMMY_DATA"]:
    add_dummy_data()

logger.info(f"Starting")

if config.config["ROLE"] in ["api", "all"]:
<<<<<<< HEAD
    server = grpc.server(
        futures.ThreadPoolExecutor(64),
        interceptors=[
            ErrorSanitizationInterceptor(),
            TracingInterceptor(),
            AuthValidatorInterceptor(),
        ],
    )
    server.add_insecure_port("[::]:1751")

    account_pb2_grpc.add_AccountServicer_to_server(Account(), server)
    api_pb2_grpc.add_APIServicer_to_server(API(), server)
    auth_pb2_grpc.add_AuthServicer_to_server(Auth(), open_server)
    blocking_pb2_grpc.add_BlockingServicer_to_server(Blocking(), server)
    bugs_pb2_grpc.add_BugsServicer_to_server(Bugs(), open_server)
    communities_pb2_grpc.add_CommunitiesServicer_to_server(Communities(), server)
    conversations_pb2_grpc.add_ConversationsServicer_to_server(Conversations(), server)
    discussions_pb2_grpc.add_DiscussionsServicer_to_server(Discussions(), server)
    events_pb2_grpc.add_EventsServicer_to_server(Events(), server)
    gis_pb2_grpc.add_GISServicer_to_server(GIS(), server)
    groups_pb2_grpc.add_GroupsServicer_to_server(Groups(), server)
    jail_pb2_grpc.add_JailServicer_to_server(Jail(), jailed_server)
    pages_pb2_grpc.add_PagesServicer_to_server(Pages(), server)
    references_pb2_grpc.add_ReferencesServicer_to_server(References(), server)
    requests_pb2_grpc.add_RequestsServicer_to_server(Requests(), server)
    resources_pb2_grpc.add_ResourcesServicer_to_server(Resources(), open_server)
    search_pb2_grpc.add_SearchServicer_to_server(Search(), server)
    threads_pb2_grpc.add_ThreadsServicer_to_server(Threads(), server)

=======
    server = create_main_server(port=1751)
>>>>>>> de2c0c89
    server.start()
    media_server = create_media_server(port=1753)
    media_server.start()
    logger.info(f"Serving on 1751 (secure) and 1753 (media)")

if config.config["ROLE"] in ["scheduler", "all"]:
    scheduler = start_jobs_scheduler()

if config.config["ROLE"] in ["worker", "all"]:
    worker = start_jobs_worker()

logger.info("App waiting for signal...")

signal.pause()<|MERGE_RESOLUTION|>--- conflicted
+++ resolved
@@ -7,10 +7,7 @@
 
 from couchers import config
 from couchers.db import apply_migrations, session_scope
-<<<<<<< HEAD
 from couchers.interceptors import AuthValidatorInterceptor, ErrorSanitizationInterceptor, TracingInterceptor
-=======
->>>>>>> de2c0c89
 from couchers.jobs.worker import start_jobs_scheduler, start_jobs_worker
 from couchers.metrics import main_process_registry
 from couchers.server import create_main_server, create_media_server
@@ -59,39 +56,7 @@
 logger.info(f"Starting")
 
 if config.config["ROLE"] in ["api", "all"]:
-<<<<<<< HEAD
-    server = grpc.server(
-        futures.ThreadPoolExecutor(64),
-        interceptors=[
-            ErrorSanitizationInterceptor(),
-            TracingInterceptor(),
-            AuthValidatorInterceptor(),
-        ],
-    )
-    server.add_insecure_port("[::]:1751")
-
-    account_pb2_grpc.add_AccountServicer_to_server(Account(), server)
-    api_pb2_grpc.add_APIServicer_to_server(API(), server)
-    auth_pb2_grpc.add_AuthServicer_to_server(Auth(), open_server)
-    blocking_pb2_grpc.add_BlockingServicer_to_server(Blocking(), server)
-    bugs_pb2_grpc.add_BugsServicer_to_server(Bugs(), open_server)
-    communities_pb2_grpc.add_CommunitiesServicer_to_server(Communities(), server)
-    conversations_pb2_grpc.add_ConversationsServicer_to_server(Conversations(), server)
-    discussions_pb2_grpc.add_DiscussionsServicer_to_server(Discussions(), server)
-    events_pb2_grpc.add_EventsServicer_to_server(Events(), server)
-    gis_pb2_grpc.add_GISServicer_to_server(GIS(), server)
-    groups_pb2_grpc.add_GroupsServicer_to_server(Groups(), server)
-    jail_pb2_grpc.add_JailServicer_to_server(Jail(), jailed_server)
-    pages_pb2_grpc.add_PagesServicer_to_server(Pages(), server)
-    references_pb2_grpc.add_ReferencesServicer_to_server(References(), server)
-    requests_pb2_grpc.add_RequestsServicer_to_server(Requests(), server)
-    resources_pb2_grpc.add_ResourcesServicer_to_server(Resources(), open_server)
-    search_pb2_grpc.add_SearchServicer_to_server(Search(), server)
-    threads_pb2_grpc.add_ThreadsServicer_to_server(Threads(), server)
-
-=======
     server = create_main_server(port=1751)
->>>>>>> de2c0c89
     server.start()
     media_server = create_media_server(port=1753)
     media_server.start()

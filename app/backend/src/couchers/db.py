import functools
import logging
import os
from contextlib import contextmanager
from datetime import timedelta

from alembic import command
from alembic.config import Config
from sqlalchemy import create_engine
from sqlalchemy.orm.session import Session
from sqlalchemy.pool import NullPool
from sqlalchemy.sql import and_, func, literal, or_

from couchers import config
from couchers.crypto import urlsafe_secure_token
from couchers.models import (
    Cluster,
    ClusterRole,
    ClusterSubscription,
    FriendRelationship,
    FriendStatus,
    LoginToken,
    Node,
    PasswordResetToken,
<<<<<<< HEAD
    User,
    UserBlock,
=======
    SignupToken,
>>>>>>> c1e24cd2
)
from couchers.query import CouchersQuery
from couchers.utils import now

logger = logging.getLogger(__name__)


def apply_migrations():
    alembic_dir = os.path.dirname(__file__) + "/../.."
    cwd = os.getcwd()
    try:
        os.chdir(alembic_dir)
        alembic_cfg = Config("alembic.ini")
        # alembic screws up logging config by default, this tells it not to screw it up if being run at startup like this
        alembic_cfg.set_main_option("dont_mess_up_logging", "False")
        command.upgrade(alembic_cfg, "head")
    finally:
        os.chdir(cwd)


@functools.lru_cache
def _get_base_engine():
    if config.config["IN_TEST"]:
        return create_engine(config.config["DATABASE_CONNECTION_STRING"], poolclass=NullPool)
    else:
        return create_engine(config.config["DATABASE_CONNECTION_STRING"])


def get_engine(isolation_level=None):
    """
    Creates an engine with the given isolation level.
    """
    # creates a shallow copy with the given isolation level
    if not isolation_level:
        return _get_base_engine()
    else:
        return _get_base_engine().execution_options(isolation_level=isolation_level)


@contextmanager
def session_scope(isolation_level=None):
    session = Session(get_engine(isolation_level=isolation_level), query_cls=CouchersQuery)
    try:
        yield session
        session.commit()
    except:
        session.rollback()
        raise
    finally:
        session.close()


def new_login_token(session, user, hours=2):
    """
    Make a login token that's valid for `hours` hours

    Returns token and expiry text
    """
    token = urlsafe_secure_token()
    login_token = LoginToken(token=token, user=user, expiry=now() + timedelta(hours=hours))
    session.add(login_token)
    session.commit()
    return login_token, f"{hours} hours"


def new_password_reset_token(session, user, hours=2):
    """
    Make a password reset token that's valid for `hours` hours

    Returns token and expiry text
    """
    token = urlsafe_secure_token()
    password_reset_token = PasswordResetToken(token=token, user=user, expiry=now() + timedelta(hours=hours))
    session.add(password_reset_token)
    session.commit()
    return password_reset_token, f"{hours} hours"


def set_email_change_token(session, user, hours=2):
    """
    Make a new email change token that's valid for `hours` hours for this user

    Note: does not call session.commit()

    Returns token and expiry text
    """
    token = urlsafe_secure_token()
    user.new_email_token = token
    user.new_email_token_created = now()
    user.new_email_token_expiry = now() + timedelta(hours=hours)
    return token, f"{hours} hours"


def are_friends(session, context, other_user):
    return (
        session.query(FriendRelationship)
        .filter_users_column(context, FriendRelationship.from_user_id)
        .filter_users_column(context, FriendRelationship.to_user_id)
        .filter(
            or_(
                and_(FriendRelationship.from_user_id == context.user_id, FriendRelationship.to_user_id == other_user),
                and_(FriendRelationship.from_user_id == other_user, FriendRelationship.to_user_id == context.user_id),
            )
        )
        .filter(FriendRelationship.status == FriendStatus.accepted)
        .one_or_none()
        is not None
    )


def get_parent_node_at_location(session, shape):
    """
    Finds the smallest node containing the shape.

    Shape can be any PostGIS geo object, e.g. output from create_coordinate
    """

    # Fin the lowest Node (in the Node tree) that contains the shape. By construction of nodes, the area of a sub-node
    # must always be less than its parent Node, so no need to actually traverse the tree!
    return session.query(Node).filter(func.ST_Contains(Node.geom, shape)).order_by(func.ST_Area(Node.geom)).first()


def get_node_parents_recursively(session, node_id):
    """
    Gets the upwards hierarchy of parents, ordered by level, for a given node

    Returns SQLAlchemy rows of (node_id, parent_node_id, level, cluster)
    """
    top = (
        session.query(Node.id, Node.parent_node_id, literal(0).label("level"))
        .filter(Node.id == node_id)
        .cte("parents", recursive=True)
    )
    subquery = session.query(
        top.union(
            session.query(Node.id, Node.parent_node_id, (top.c.level + 1).label("level")).join(
                top, Node.id == top.c.parent_node_id
            )
        )
    ).subquery()
    return (
        session.query(subquery, Cluster)
        .join(Cluster, Cluster.parent_node_id == subquery.c.id)
        .filter(Cluster.is_official_cluster)
        .order_by(subquery.c.level.desc())
        .all()
    )


def _can_moderate_any_cluster(session, user_id, cluster_ids):
    return (
        session.query(ClusterSubscription)
        .filter(ClusterSubscription.role == ClusterRole.admin)
        .filter(ClusterSubscription.user_id == user_id)
        .filter(ClusterSubscription.cluster_id.in_(cluster_ids))
        .count()
        > 0
    )


def can_moderate_at(session, user_id, shape):
    """
    Returns True if the user_id can moderate a given geo-shape (i.e., if the shape is contained in any Node that the user is an admin of)
    """
    cluster_ids = [
        cluster_id
        for (cluster_id,) in session.query(Cluster.id)
        .join(Node, Node.id == Cluster.parent_node_id)
        .filter(Cluster.is_official_cluster)
        .filter(func.ST_Contains(Node.geom, shape))
        .all()
    ]
    return _can_moderate_any_cluster(session, user_id, cluster_ids)


def can_moderate_node(session, user_id, node_id):
    """
    Returns True if the user_id can moderate the given node (i.e., if they are admin of any community that is a parent of the node)
    """
    return _can_moderate_any_cluster(
        session, user_id, [cluster.id for _, _, _, cluster in get_node_parents_recursively(session, node_id)]
    )<|MERGE_RESOLUTION|>--- conflicted
+++ resolved
@@ -22,12 +22,9 @@
     LoginToken,
     Node,
     PasswordResetToken,
-<<<<<<< HEAD
     User,
     UserBlock,
-=======
     SignupToken,
->>>>>>> c1e24cd2
 )
 from couchers.query import CouchersQuery
 from couchers.utils import now

--- conflicted
+++ resolved
@@ -3,13 +3,9 @@
 ACCOUNT_SUSPENDED = "Your account is suspended."
 ALREADY_ADMIN = "That user is already an admin."
 ALREADY_IN_CHAT = "That user is already in the chat."
-<<<<<<< HEAD
-=======
 ALREADY_IN_COMMUNITY = "You're already in that community."
 ALREADY_IN_GROUP = "You're already in that group."
-CANNOT_CREATE_PAGE_TYPE = "You cannot create that kind of page."
 CANNOT_LEAVE_CONTAINING_COMMUNITY = "You are inside this community, so you cannot leave it."
->>>>>>> 5be338ce
 CANT_ADD_SELF = "You can't add yourself to a group chat."
 CANT_INVITE_SELF = "You can't invite yourself to a chat."
 CANT_INVITE_TO_DM = "You can't invite other users to a direct message."

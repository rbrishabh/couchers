"""
Background job servicers
"""

import logging
from datetime import timedelta

import requests
from sqlalchemy.sql import func, or_

from couchers import config, email, urls
from couchers.db import session_scope
from couchers.email.dev import print_dev_email
from couchers.email.smtp import send_smtp_email
<<<<<<< HEAD
from couchers.models import GroupChat, GroupChatSubscription, HostRequest, LoginToken, Message, MessageType, User
from couchers.tasks import send_onboarding_email
=======
from couchers.models import (
    GroupChat,
    GroupChatSubscription,
    HostRequest,
    LoginToken,
    Message,
    MessageType,
    SignupToken,
    User,
)
from couchers.tasks import enforce_community_memberships, send_onboarding_email
>>>>>>> c1e24cd2
from couchers.utils import now

logger = logging.getLogger(__name__)


def process_send_email(payload):
    logger.info(f"Sending email with subject '{payload.subject}' to '{payload.recipient}'")
    # selects a "sender", which either prints the email to the logger or sends it out with SMTP
    sender = send_smtp_email if config.config["ENABLE_EMAIL"] else print_dev_email
    # the sender must return a models.Email object that can be added to the database
    email = sender(
        sender_name=payload.sender_name,
        sender_email=payload.sender_email,
        recipient=payload.recipient,
        subject=payload.subject,
        plain=payload.plain,
        html=payload.html,
    )
    with session_scope() as session:
        session.add(email)


def process_purge_login_tokens(payload):
    logger.info(f"Purging login tokens")
    with session_scope() as session:
        session.query(LoginToken).filter(LoginToken.is_valid == False).delete(synchronize_session=False)


def process_send_message_notifications(payload):
    """
    Sends out email notifications for messages that have been unseen for a long enough time
    """
    # very crude and dumb algorithm
    logger.info(f"Sending out email notifications for unseen messages")

    with session_scope() as session:
        # users who have unnotified messages older than 5 minutes in any group chat
        users = (
            session.query(User)
            .filter(User.is_visible)
            .join(GroupChatSubscription, GroupChatSubscription.user_id == User.id)
            .join(Message, Message.conversation_id == GroupChatSubscription.group_chat_id)
            .filter(Message.time >= GroupChatSubscription.joined)
            .filter(or_(Message.time <= GroupChatSubscription.left, GroupChatSubscription.left == None))
            .filter(Message.id > User.last_notified_message_id)
            .filter(Message.id > GroupChatSubscription.last_seen_message_id)
            .filter(Message.time < now() - timedelta(minutes=5))
            .filter(Message.message_type == MessageType.text)  # TODO: only text messages for now
            .all()
        )

        for user in users:
            # now actually grab all the group chats, not just less than 5 min old
            subquery = (
                session.query(
                    GroupChatSubscription.group_chat_id.label("group_chat_id"),
                    func.max(GroupChatSubscription.id).label("group_chat_subscriptions_id"),
                    func.max(Message.id).label("message_id"),
                    func.count(Message.id).label("count_unseen"),
                )
                .join(Message, Message.conversation_id == GroupChatSubscription.group_chat_id)
                .filter(GroupChatSubscription.user_id == user.id)
                .filter(Message.id > user.last_notified_message_id)
                .filter(Message.id > GroupChatSubscription.last_seen_message_id)
                .filter(Message.time >= GroupChatSubscription.joined)
                .filter(Message.message_type == MessageType.text)  # TODO: only text messages for now
                .filter(or_(Message.time <= GroupChatSubscription.left, GroupChatSubscription.left == None))
                .group_by(GroupChatSubscription.group_chat_id)
                .order_by(func.max(Message.id).desc())
                .subquery()
            )

            unseen_messages = (
                session.query(GroupChat, Message, subquery.c.count_unseen)
                .join(subquery, subquery.c.message_id == Message.id)
                .join(GroupChat, GroupChat.conversation_id == subquery.c.group_chat_id)
                .order_by(subquery.c.message_id.desc())
                .all()
            )

            user.last_notified_message_id = max(message.id for _, message, _ in unseen_messages)
            session.commit()

            total_unseen_message_count = sum(count for _, _, count in unseen_messages)

            email.enqueue_email_from_template(
                user.email,
                "unseen_messages",
                template_args={
                    "user": user,
                    "total_unseen_message_count": total_unseen_message_count,
                    "unseen_messages": [
                        (group_chat, latest_message, count) for group_chat, latest_message, count in unseen_messages
                    ],
                    "group_chats_link": urls.messages_link(),
                },
            )


def process_send_request_notifications(payload):
    """
    Sends out email notifications for unseen messages in host requests (as surfer or host)
    """
    logger.info(f"Sending out email notifications for unseen messages in host requests")

    with session_scope() as session:
        # requests where this user is surfing
        surfing_reqs = (
            session.query(User, HostRequest, func.max(Message.id))
            .filter(User.is_visible)
            .join(HostRequest, HostRequest.from_user_id == User.id)
            .join(Message, Message.conversation_id == HostRequest.conversation_id)
            .filter(Message.id > HostRequest.from_last_seen_message_id)
            .filter(Message.id > User.last_notified_request_message_id)
            .filter(Message.time < now() - timedelta(minutes=5))
            .filter(Message.message_type == MessageType.text)
            .group_by(User, HostRequest)
            .all()
        )

        # where this user is hosting
        hosting_reqs = (
            session.query(User, HostRequest, func.max(Message.id))
            .filter(User.is_visible)
            .join(HostRequest, HostRequest.to_user_id == User.id)
            .join(Message, Message.conversation_id == HostRequest.conversation_id)
            .filter(Message.id > HostRequest.to_last_seen_message_id)
            .filter(Message.id > User.last_notified_request_message_id)
            .filter(Message.time < now() - timedelta(minutes=5))
            .filter(Message.message_type == MessageType.text)
            .group_by(User, HostRequest)
            .all()
        )

        for user, host_request, max_message_id in surfing_reqs:
            user.last_notified_request_message_id = max(user.last_notified_request_message_id, max_message_id)
            session.commit()

            email.enqueue_email_from_template(
                user.email,
                "unseen_message_guest",
                template_args={
                    "user": user,
                    "host_request": host_request,
                    "host_request_link": urls.host_request_link_guest(),
                },
            )

        for user, host_request, max_message_id in hosting_reqs:
            user.last_notified_request_message_id = max(user.last_notified_request_message_id, max_message_id)
            session.commit()

            email.enqueue_email_from_template(
                user.email,
                "unseen_message_host",
                template_args={
                    "user": user,
                    "host_request": host_request,
                    "host_request_link": urls.host_request_link_host(),
                },
            )


def process_send_onboarding_emails(payload):
    """
    Sends out onboarding emails
    """
    logger.info(f"Sending out onboarding emails")

    with session_scope() as session:
        # first onboarding email
        users = session.query(User).filter(User.is_visible).filter(User.onboarding_emails_sent == 0).all()

        for user in users:
            send_onboarding_email(user, email_number=1)
            user.onboarding_emails_sent = 1
            user.last_onboarding_email_sent = now()
            session.commit()

        # second onboarding email
        # sent after a week if the user has no profile or their "about me" section is less than 20 characters long
        users = (
            session.query(User)
            .filter(User.is_visible)
            .filter(User.onboarding_emails_sent == 1)
            .filter(now() - User.last_onboarding_email_sent > timedelta(days=7))
            .filter(User.has_completed_profile == False)
            .all()
        )

        for user in users:
            send_onboarding_email(user, email_number=2)
            user.onboarding_emails_sent = 2
            user.last_onboarding_email_sent = now()
            session.commit()


def process_add_users_to_email_list(payload):
    if not config.config["MAILCHIMP_ENABLED"]:
        logger.info(f"Not adding users to mailing list")
        return

    logger.info(f"Adding users to mailing list")

    with session_scope() as session:
        users = session.query(User).filter(User.is_visible).filter(User.added_to_mailing_list == False).limit(100).all()

        if not users:
            logger.info(f"No users to add to mailing list")
            return

        auth = ("apikey", config.config["MAILCHIMP_API_KEY"])

        body = {
            "members": [
                {
                    "email_address": user.email,
                    "status_if_new": "subscribed",
                    "status": "subscribed",
                    "merge_fields": {
                        "FNAME": user.name,
                    },
                }
                for user in users
            ]
        }

        dc = config.config["MAILCHIMP_DC"]
        list_id = config.config["MAILCHIMP_LIST_ID"]
        r = requests.post(f"https://{dc}.api.mailchimp.com/3.0/lists/{list_id}", auth=auth, json=body)
        if r.status_code == 200:
            for user in users:
                user.added_to_mailing_list = True
            session.commit()
        else:
            raise Exception("Failed to add users to mailing list")


def process_enforce_community_membership(payload):
    enforce_community_memberships()<|MERGE_RESOLUTION|>--- conflicted
+++ resolved
@@ -12,10 +12,6 @@
 from couchers.db import session_scope
 from couchers.email.dev import print_dev_email
 from couchers.email.smtp import send_smtp_email
-<<<<<<< HEAD
-from couchers.models import GroupChat, GroupChatSubscription, HostRequest, LoginToken, Message, MessageType, User
-from couchers.tasks import send_onboarding_email
-=======
 from couchers.models import (
     GroupChat,
     GroupChatSubscription,
@@ -27,7 +23,6 @@
     User,
 )
 from couchers.tasks import enforce_community_memberships, send_onboarding_email
->>>>>>> c1e24cd2
 from couchers.utils import now
 
 logger = logging.getLogger(__name__)

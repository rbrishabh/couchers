--- conflicted
+++ resolved
@@ -108,67 +108,6 @@
 }
 
 
-<<<<<<< HEAD
-def _list_mutual_friends(context, user_id):
-    if context.user_id == user_id:
-        return []
-
-    with session_scope() as session:
-        relevant_blocks = all_blocked_or_blocking_users(context.user_id)
-        user = (
-            session.query(User)
-            .filter(User.is_visible)
-            .filter(~User.id.in_(relevant_blocks))
-            .filter(User.id == user_id)
-            .one_or_none()
-        )
-        if not user:
-            context.abort(grpc.StatusCode.NOT_FOUND, errors.USER_NOT_FOUND)
-
-        q1 = (
-            session.query(FriendRelationship.from_user_id.label("user_id"))
-            .filter(FriendRelationship.to_user_id == context.user_id)
-            .filter(FriendRelationship.from_user_id != user_id)
-            .filter(FriendRelationship.status == FriendStatus.accepted)
-        )
-
-        q2 = (
-            session.query(FriendRelationship.to_user_id.label("user_id"))
-            .filter(FriendRelationship.from_user_id == context.user_id)
-            .filter(FriendRelationship.to_user_id != user_id)
-            .filter(FriendRelationship.status == FriendStatus.accepted)
-        )
-
-        q3 = (
-            session.query(FriendRelationship.from_user_id.label("user_id"))
-            .filter(FriendRelationship.to_user_id == user_id)
-            .filter(FriendRelationship.from_user_id != context.user_id)
-            .filter(FriendRelationship.status == FriendStatus.accepted)
-        )
-
-        q4 = (
-            session.query(FriendRelationship.to_user_id.label("user_id"))
-            .filter(FriendRelationship.from_user_id == user_id)
-            .filter(FriendRelationship.to_user_id != context.user_id)
-            .filter(FriendRelationship.status == FriendStatus.accepted)
-        )
-
-        mutual_friends = (
-            session.query(User)
-            .filter(User.is_visible)
-            .filter(~User.id.in_(relevant_blocks))
-            .filter(User.id.in_(q1.union(q2).intersect(q3.union(q4)).subquery()))
-            .all()
-        )
-
-        return [
-            api_pb2.MutualFriend(user_id=mutual_friend.id, username=mutual_friend.username, name=mutual_friend.name)
-            for mutual_friend in mutual_friends
-        ]
-
-
-=======
->>>>>>> df814115
 class API(api_pb2_grpc.APIServicer):
     def Ping(self, request, context):
         with session_scope() as session:
@@ -505,7 +444,15 @@
             return api_pb2.ListMutualFriendsRes(mutual_friends=[])
 
         with session_scope() as session:
-            user = session.query(User).filter(User.id == request.user_id).one_or_none()
+            relevant_blocks = all_blocked_or_blocking_users(context.user_id)
+            user = (
+                session.query(User)
+                .filter(User.is_visible)
+                .filter(~User.id.in_(relevant_blocks))
+                .filter(User.id == request.user_id)
+                .one_or_none()
+            )
+
             if not user:
                 context.abort(grpc.StatusCode.INVALID_ARGUMENT, errors.USER_NOT_FOUND)
 
@@ -538,7 +485,10 @@
             )
 
             mutual_friends = (
-                session.query(User).filter(User.id.in_(q1.union(q2).intersect(q3.union(q4)).subquery())).all()
+                session.query(User)
+                .filter(User.is_visible)
+                .filter(~User.id.in_(relevant_blocks))
+                .filter(User.id.in_(q1.union(q2).intersect(q3.union(q4)).subquery())).all()
             )
 
             return api_pb2.ListMutualFriendsRes(

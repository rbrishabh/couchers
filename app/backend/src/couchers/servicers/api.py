import logging
from base64 import urlsafe_b64decode, urlsafe_b64encode
from datetime import datetime, timedelta
from urllib.parse import urlencode

import grpc
from couchers import errors
from couchers.config import config
from couchers.crypto import generate_hash_signature, random_hex
from couchers.db import (get_friends_status, get_user_by_field, is_valid_color,
                         is_valid_name, session_scope)
<<<<<<< HEAD
from couchers.models import (Complaint, FriendRelationship, FriendStatus,
                             HostingStatus, InitiatedUpload, Reference,
                             ReferenceType, SmokingLocation, User)
=======
from couchers.models import (FriendRelationship, FriendStatus, HostRequest,
                             HostingStatus, User, Complaint, Reference,
                             ReferenceType, SmokingLocation, Message)
from couchers.utils import Timestamp_from_datetime
>>>>>>> 6d179b5c
from couchers.tasks import send_report_email
from couchers.utils import Timestamp_from_datetime
from google.protobuf import empty_pb2
from google.protobuf.timestamp_pb2 import Timestamp
from pb import api_pb2, api_pb2_grpc, media_pb2
from sqlalchemy.sql import or_

reftype2sql = {
    api_pb2.ReferenceType.FRIEND: ReferenceType.FRIEND,
    api_pb2.ReferenceType.SURFED: ReferenceType.SURFED,
    api_pb2.ReferenceType.HOSTED: ReferenceType.HOSTED,
}

reftype2api = {
    ReferenceType.FRIEND: api_pb2.ReferenceType.FRIEND,
    ReferenceType.SURFED: api_pb2.ReferenceType.SURFED,
    ReferenceType.HOSTED: api_pb2.ReferenceType.HOSTED,
}

hostingstatus2sql = {
    api_pb2.HOSTING_STATUS_UNKNOWN: None,
    api_pb2.HOSTING_STATUS_CAN_HOST: HostingStatus.can_host,
    api_pb2.HOSTING_STATUS_MAYBE: HostingStatus.maybe,
    api_pb2.HOSTING_STATUS_DIFFICULT: HostingStatus.difficult,
    api_pb2.HOSTING_STATUS_CANT_HOST: HostingStatus.cant_host,
}

hostingstatus2api = {
    None: api_pb2.HOSTING_STATUS_UNKNOWN,
    HostingStatus.can_host: api_pb2.HOSTING_STATUS_CAN_HOST,
    HostingStatus.maybe: api_pb2.HOSTING_STATUS_MAYBE,
    HostingStatus.difficult: api_pb2.HOSTING_STATUS_DIFFICULT,
    HostingStatus.cant_host: api_pb2.HOSTING_STATUS_CANT_HOST,
}

smokinglocation2sql = {
    api_pb2.SMOKING_LOCATION_UNKNOWN: None,
    api_pb2.SMOKING_LOCATION_YES: SmokingLocation.yes,
    api_pb2.SMOKING_LOCATION_WINDOW: SmokingLocation.window,
    api_pb2.SMOKING_LOCATION_OUTSIDE: SmokingLocation.outside,
    api_pb2.SMOKING_LOCATION_NO: SmokingLocation.no,
}

smokinglocation2api = {
    None: api_pb2.SMOKING_LOCATION_UNKNOWN,
    SmokingLocation.yes: api_pb2.SMOKING_LOCATION_YES,
    SmokingLocation.window: api_pb2.SMOKING_LOCATION_WINDOW,
    SmokingLocation.outside: api_pb2.SMOKING_LOCATION_OUTSIDE,
    SmokingLocation.no: api_pb2.SMOKING_LOCATION_NO,
}


class API(api_pb2_grpc.APIServicer):
    def __init__(self, Session):
        self._Session = Session

    def update_last_active_time(self, user_id):
        with session_scope(self._Session) as session:
            user = session.query(User).filter(User.id == user_id).one()
            user.last_active = datetime.utcnow()

    def Ping(self, request, context):
        with session_scope(self._Session) as session:
            # auth ought to make sure the user exists
            user = session.query(User).filter(User.id == context.user_id).one()

            unseen_host_request_count_1 = (session.query(Message, HostRequest)
                                         .outerjoin(HostRequest, Message.conversation_id == HostRequest.conversation_id)
                                         .filter(HostRequest.from_user_id == context.user_id)
                                         .filter(HostRequest.from_last_seen_message_id < Message.id)
                                         .group_by(Message.conversation_id)
                                         .count())
            unseen_host_request_count_2 = (session.query(Message, HostRequest)
                                         .outerjoin(HostRequest, Message.conversation_id == HostRequest.conversation_id)
                                         .filter(HostRequest.to_user_id == context.user_id)
                                         .filter(HostRequest.to_last_seen_message_id < Message.id)
                                         .group_by(Message.conversation_id)
                                         .count())

            return api_pb2.PingRes(
                user=user_model_to_pb(user, session, context),
                unseen_host_request_count=unseen_host_request_count_1 + unseen_host_request_count_2
            )

    def GetUser(self, request, context):
        with session_scope(self._Session) as session:
            user = get_user_by_field(session, request.user)

            if not user:
                context.abort(grpc.StatusCode.NOT_FOUND, errors.USER_NOT_FOUND)

            return user_model_to_pb(user, session, context)

    def UpdateProfile(self, request, context):
        with session_scope(self._Session) as session:
            user = session.query(User).filter(User.id == context.user_id).one()

            if request.HasField("name"):
                if not is_valid_name(request.name.value):
                    context.abort(grpc.StatusCode.INVALID_ARGUMENT,
                                  errors.INVALID_NAME)
                user.name = request.name.value

            if request.HasField("city"):
                user.city = request.city.value

            if request.HasField("gender"):
                user.gender = request.gender.value

            if request.HasField("occupation"):
                if request.occupation.is_null:
                    user.occupation = None
                else:
                    user.occupation = request.occupation.value

            if request.HasField("about_me"):
                if request.about_me.is_null:
                    user.about_me = None
                else:
                    user.about_me = request.about_me.value

            if request.HasField("about_place"):
                if request.about_place.is_null:
                    user.about_place = None
                else:
                    user.about_place = request.about_place.value

            if request.HasField("color"):
                color = request.color.value.lower()
                if not is_valid_color(color):
                    context.abort(grpc.StatusCode.INVALID_ARGUMENT,
                                  errors.INVALID_COLOR)
                user.color = color

            if request.hosting_status != api_pb2.HOSTING_STATUS_UNSPECIFIED:
                user.hosting_status = hostingstatus2sql[request.hosting_status]

            if request.languages.exists:
                user.languages = "|".join(request.languages.value)

            if request.countries_visited.exists:
                user.countries_visited = "|".join(
                    request.countries_visited.value)

            if request.countries_lived.exists:
                user.countries_lived = "|".join(request.countries_lived.value)
            
            if request.HasField("max_guests"):
                if request.max_guests.is_null:
                    user.max_guests = None
                else:
                    user.max_guests = request.max_guests.value

            if request.HasField("multiple_groups"):
                if request.multiple_groups.is_null:
                    user.multiple_groups = None
                else:
                    user.multiple_groups = request.multiple_groups.value

            if request.HasField("last_minute"):
                if request.last_minute.is_null:
                    user.last_minute = None
                else:
                    user.last_minute = request.last_minute.value

            if request.HasField("accepts_pets"):
                if request.accepts_pets.is_null:
                    user.accepts_pets = None
                else:
                    user.accepts_pets = request.accepts_pets.value

            if request.HasField("accepts_kids"):
                if request.accepts_kids.is_null:
                    user.accepts_kids = None
                else:
                    user.accepts_kids = request.accepts_kids.value

            if request.HasField("wheelchair_accessible"):
                if request.wheelchair_accessible.is_null:
                    user.wheelchair_accessible = None
                else:
                    user.wheelchair_accessible = request.wheelchair_accessible.value

            if request.smoking_allowed != api_pb2.SMOKING_LOCATION_UNSPECIFIED:
                user.smoking_allowed = smokinglocation2sql[request.smoking_allowed]

            if request.HasField("sleeping_arrangement"):
                if request.sleeping_arrangement.is_null:
                    user.sleeping_arrangement = None
                else:
                    user.sleeping_arrangement = request.sleeping_arrangement.value

            if request.HasField("area"):
                if request.area.is_null:
                    user.area = None
                else:
                    user.area = request.area.value

            if request.HasField("house_rules"):
                if request.house_rules.is_null:
                    user.house_rules = None
                else:
                    user.house_rules = request.house_rules.value

            # save updates
            session.commit()

            return empty_pb2.Empty()

    def ListFriends(self, request, context):
        with session_scope(self._Session) as session:
            rels = (session.query(FriendRelationship)
                    .filter(
                    or_(
                        FriendRelationship.from_user_id == context.user_id,
                        FriendRelationship.to_user_id == context.user_id
                    )
                    )
                    .filter(FriendRelationship.status == FriendStatus.accepted)
                    .all())
            return api_pb2.ListFriendsRes(
                user_ids=[rel.from_user.id if rel.from_user.id !=
                          context.user_id else rel.to_user.id for rel in rels],
            )

    def SendFriendRequest(self, request, context):
        with session_scope(self._Session) as session:
            from_user = session.query(User).filter(
                User.id == context.user_id).one_or_none()

            if not from_user:
                context.abort(grpc.StatusCode.NOT_FOUND, errors.USER_NOT_FOUND)

            to_user = session.query(User).filter(
                User.id == request.user_id).one_or_none()

            if not to_user:
                context.abort(grpc.StatusCode.NOT_FOUND, errors.USER_NOT_FOUND)

            if get_friends_status(session, from_user.id, to_user.id) != api_pb2.User.FriendshipStatus.NOT_FRIENDS:
                context.abort(grpc.StatusCode.FAILED_PRECONDITION,
                              errors.FRIENDS_ALREADY_OR_PENDING)

            # Race condition!

            friend_relationship = FriendRelationship(
                from_user=from_user,
                to_user=to_user,
                status=FriendStatus.pending,
            )
            session.add(friend_relationship)

            return empty_pb2.Empty()

    def ListFriendRequests(self, request, context):
        # both sent and received
        with session_scope(self._Session) as session:
            sent_requests = (session.query(FriendRelationship)
                             .filter(FriendRelationship.from_user_id == context.user_id)
                             .filter(FriendRelationship.status == FriendStatus.pending)
                             .all())

            received_requests = (session.query(FriendRelationship)
                                 .filter(FriendRelationship.to_user_id == context.user_id)
                                 .filter(FriendRelationship.status == FriendStatus.pending)
                                 .all())

            return api_pb2.ListFriendRequestsRes(
                sent=[
                    api_pb2.FriendRequest(
                        friend_request_id=friend_request.id,
                        state=api_pb2.FriendRequest.FriendRequestStatus.PENDING,
                        user_id=friend_request.to_user.id,
                    ) for friend_request in sent_requests
                ],
                received=[
                    api_pb2.FriendRequest(
                        friend_request_id=friend_request.id,
                        state=api_pb2.FriendRequest.FriendRequestStatus.PENDING,
                        user_id=friend_request.from_user.id,
                    ) for friend_request in received_requests
                ]
            )

    def RespondFriendRequest(self, request, context):
        with session_scope(self._Session) as session:
            friend_request = (session.query(FriendRelationship)
                              .filter(FriendRelationship.to_user_id == context.user_id)
                              .filter(FriendRelationship.status == FriendStatus.pending)
                              .filter(FriendRelationship.id == request.friend_request_id)
                              .one_or_none())

            if not friend_request:
                context.abort(grpc.StatusCode.NOT_FOUND,
                              errors.FRIEND_REQUEST_NOT_FOUND)

            friend_request.status = FriendStatus.accepted if request.accept else FriendStatus.rejected
            friend_request.time_responded = datetime.utcnow()

            session.commit()

            return empty_pb2.Empty()

    def CancelFriendRequest(self, request, context):
        with session_scope(self._Session) as session:
            friend_request = (session.query(FriendRelationship)
                              .filter(FriendRelationship.from_user_id == context.user_id)
                              .filter(FriendRelationship.status == FriendStatus.pending)
                              .filter(FriendRelationship.id == request.friend_request_id)
                              .one_or_none())

            if not friend_request:
                context.abort(grpc.StatusCode.NOT_FOUND,
                              errors.FRIEND_REQUEST_NOT_FOUND)

            friend_request.status = FriendStatus.cancelled
            friend_request.time_responded = datetime.utcnow()

            session.commit()

            return empty_pb2.Empty()

    def Search(self, request, context):
        with session_scope(self._Session) as session:
            users = []
            for user in session.query(User) \
                .filter(
                or_(
                    User.name.ilike(f"%{request.query}%"),
                    User.username.ilike(f"%{request.query}%"),
                )
            ) \
                    .all():
                users.append(
                    user_model_to_pb(user, session, context)
                )

            return api_pb2.SearchRes(users=users)

    def Report(self, request, context):
        if context.user_id == request.reported_user_id:
            context.abort(grpc.StatusCode.INVALID_ARGUMENT,
                          errors.CANT_REPORT_SELF)

        message = Complaint(
            author_user_id=context.user_id,
            reported_user_id=request.reported_user_id,
            reason=request.reason,
            description=request.description,
        )
        with session_scope(self._Session) as session:
            if not session.query(User).filter(User.id == request.reported_user_id).one_or_none():
                context.abort(grpc.StatusCode.NOT_FOUND,
                              errors.USER_NOT_FOUND)
            session.add(message)

        send_report_email(context.user_id, request.reported_user_id,
                          request.reason, request.description)

        return empty_pb2.Empty()

    def WriteReference(self, request, context):
        if context.user_id == request.to_user_id:
            context.abort(grpc.StatusCode.INVALID_ARGUMENT,
                          "Can't refer yourself")

        reference = Reference(
            from_user_id=context.user_id,
            to_user_id=request.to_user_id,
            reference_type=reftype2sql[request.reference_type],
            text=request.text,
            was_safe=request.was_safe,
            rating=request.rating)
        with session_scope(self._Session) as session:
            if not session.query(User).filter(User.id == request.to_user_id).one_or_none():
                context.abort(grpc.StatusCode.NOT_FOUND,
                              "User not found")

            if (session.query(Reference)
                .filter(Reference.from_user_id == context.user_id)
                .filter(Reference.to_user_id == request.to_user_id)
                .filter(Reference.reference_type == reftype2sql[request.reference_type])
                    .one_or_none()):
                context.abort(grpc.StatusCode.FAILED_PRECONDITION,
                              "Reference already given")
            session.add(reference)
        return empty_pb2.Empty()

    def GetGivenReferences(self, request, context):
        with session_scope(self._Session) as session:
            query = session.query(Reference)
            query = query.filter(Reference.from_user_id ==
                                 request.from_user_id)
            if request.HasField("type_filter"):
                query = query.filter(
                    Reference.reference_type == reftype2sql[request.type_filter.value])
            return paginate_references_result(request, query)

    def GetReceivedReferences(self, request, context):
        with session_scope(self._Session) as session:
            query = session.query(Reference)
            query = query.filter(Reference.to_user_id == request.to_user_id)
            if request.HasField("type_filter"):
                query = query.filter(
                    Reference.reference_type == reftype2sql[request.type_filter.value])
            return paginate_references_result(request, query)

    def AvailableWriteReferenceTypes(self, request, context):
        available = {
            ReferenceType.FRIEND,
            ReferenceType.SURFED,
            ReferenceType.HOSTED,
        }

        # Filter out already written ones.
        with session_scope(self._Session) as session:
            query = session.query(Reference)
            query = query.filter(Reference.from_user_id == context.user_id)
            query = query.filter(Reference.to_user_id == request.to_user_id)
            for reference in query.all():
                available.remove(reference.reference_type)

        # TODO: make surfing/hosted only available if you actually have been surfing/hosting
        return api_pb2.AvailableWriteReferenceTypesRes(
            reference_types=[reftype2api[r] for r in available])

    def InitiateMediaUpload(self, request, context):
        key = random_hex()

        now = datetime.utcnow()
        expiry = now + timedelta(minutes=20)

        with session_scope(self._Session) as session:
            upload = InitiatedUpload(
                key=key,
                created=now,
                expiry=expiry,
                user_id=context.user_id,
            )
            session.add(upload)
            session.commit()

            req = media_pb2.UploadRequest(
                key=upload.key,
                type=media_pb2.UploadRequest.UploadType.IMAGE,
                created=Timestamp_from_datetime(upload.created),
                expiry=Timestamp_from_datetime(upload.expiry),
                max_width=2000,
                max_height=1600,
            ).SerializeToString()

        data = urlsafe_b64encode(req).decode("utf8")
        sig = urlsafe_b64encode(generate_hash_signature(req, config["MEDIA_SERVER_SECRET_KEY"])).decode("utf8")

        path = "upload?" + urlencode({"data": data, "sig": sig})

        return api_pb2.InitiateMediaUploadRes(
            upload_url=f"{config['MEDIA_SERVER_BASE_URL']}/{path}",
            expiry=Timestamp_from_datetime(expiry),
        )


def paginate_references_result(request, query):
    total_matches = query.count()
    references = query.order_by(Reference.time).offset(
        request.start_at).limit(request.number).all()
    # order by time, pagination
    return api_pb2.GetReferencesRes(
        total_matches=total_matches,
        references=[
            api_pb2.Reference(
                from_user_id=reference.from_user_id,
                to_user_id=reference.to_user_id,
                reference_type=reftype2api[reference.reference_type],
                text=reference.text,
                # Fuzz reference written time
                written_time=Timestamp_from_datetime(
                    reference.time.replace(hour=0, minute=0, second=0, microsecond=0)))
            for reference in references])

def user_model_to_pb(db_user, session, context):
    num_references = session.query(Reference.from_user_id).filter(
            Reference.to_user_id == db_user.id).count()

    user = api_pb2.User(
        user_id=db_user.id,
        username=db_user.username,
        name=db_user.name,
        city=db_user.city,
        verification=db_user.verification,
        community_standing=db_user.community_standing,
        num_references=num_references,
        gender=db_user.gender,
        age=db_user.age,
        color=db_user.color,
        joined=Timestamp_from_datetime(db_user.display_joined),
        last_active=Timestamp_from_datetime(db_user.display_last_active),
        hosting_status=hostingstatus2api[db_user.hosting_status],
        occupation=db_user.occupation,
        about_me=db_user.about_me,
        about_place=db_user.about_place,
        languages=db_user.languages.split("|") if db_user.languages else [],
        countries_visited=db_user.countries_visited.split(
            "|") if db_user.countries_visited else [],
        countries_lived=db_user.countries_lived.split(
            "|") if db_user.countries_lived else [],
        friends=get_friends_status(session, context.user_id, db_user.id),
        mutual_friends=[
            api_pb2.MutualFriend(
                user_id=mutual_friend.id,
                username=mutual_friend.username,
                name=mutual_friend.name,
            ) for mutual_friend in db_user.mutual_friends(context.user_id)
        ],
        smoking_allowed=smokinglocation2api[db_user.smoking_allowed],
        avatar_url=db_user.avatar_url,
    )

    if db_user.max_guests is not None:
        user.max_guests.value = db_user.max_guests

    if db_user.multiple_groups is not None:
        user.multiple_groups.value = db_user.multiple_groups

    if db_user.last_minute is not None:
        user.last_minute.value = db_user.last_minute

    if db_user.accepts_pets is not None:
        user.accepts_pets.value = db_user.accepts_pets

    if db_user.accepts_kids is not None:
        user.accepts_kids.value = db_user.accepts_kids

    if db_user.wheelchair_accessible is not None:
        user.wheelchair_accessible.value = db_user.wheelchair_accessible

    if db_user.sleeping_arrangement is not None:
        user.sleeping_arrangement.value = db_user.sleeping_arrangement

    if db_user.area is not None:
        user.area.value = db_user.area

    if db_user.house_rules is not None:
        user.house_rules.value = db_user.house_rules
    
    return user<|MERGE_RESOLUTION|>--- conflicted
+++ resolved
@@ -9,16 +9,10 @@
 from couchers.crypto import generate_hash_signature, random_hex
 from couchers.db import (get_friends_status, get_user_by_field, is_valid_color,
                          is_valid_name, session_scope)
-<<<<<<< HEAD
 from couchers.models import (Complaint, FriendRelationship, FriendStatus,
-                             HostingStatus, InitiatedUpload, Reference,
-                             ReferenceType, SmokingLocation, User)
-=======
-from couchers.models import (FriendRelationship, FriendStatus, HostRequest,
-                             HostingStatus, User, Complaint, Reference,
-                             ReferenceType, SmokingLocation, Message)
-from couchers.utils import Timestamp_from_datetime
->>>>>>> 6d179b5c
+                             HostingStatus, HostRequest, InitiatedUpload,
+                             Message, Reference, ReferenceType,
+                             SmokingLocation, User)
 from couchers.tasks import send_report_email
 from couchers.utils import Timestamp_from_datetime
 from google.protobuf import empty_pb2

from base64 import urlsafe_b64encode
from datetime import timedelta
from urllib.parse import urlencode

import grpc
from google.protobuf import empty_pb2
from sqlalchemy.orm import aliased
from sqlalchemy.sql import and_, func, or_

from couchers import errors, urls
from couchers.config import config
from couchers.crypto import generate_hash_signature, random_hex
from couchers.db import get_user_by_field, is_valid_name, session_scope
from couchers.models import (
    Complaint,
    FriendRelationship,
    FriendStatus,
    GroupChatSubscription,
    HostingStatus,
    HostRequest,
    InitiatedUpload,
    MeetupStatus,
    Message,
    ParkingDetails,
    Reference,
    SleepingArrangement,
    SmokingLocation,
    User,
)
from couchers.tasks import send_friend_request_email, send_report_email
from couchers.utils import Timestamp_from_datetime, create_coordinate, now
from pb import api_pb2, api_pb2_grpc, media_pb2

hostingstatus2sql = {
    api_pb2.HOSTING_STATUS_UNKNOWN: None,
    api_pb2.HOSTING_STATUS_CAN_HOST: HostingStatus.can_host,
    api_pb2.HOSTING_STATUS_MAYBE: HostingStatus.maybe,
    api_pb2.HOSTING_STATUS_CANT_HOST: HostingStatus.cant_host,
}

hostingstatus2api = {
    None: api_pb2.HOSTING_STATUS_UNKNOWN,
    HostingStatus.can_host: api_pb2.HOSTING_STATUS_CAN_HOST,
    HostingStatus.maybe: api_pb2.HOSTING_STATUS_MAYBE,
    HostingStatus.cant_host: api_pb2.HOSTING_STATUS_CANT_HOST,
}

meetupstatus2sql = {
    api_pb2.MEETUP_STATUS_UNKNOWN: None,
    api_pb2.MEETUP_STATUS_WANTS_TO_MEETUP: MeetupStatus.wants_to_meetup,
    api_pb2.MEETUP_STATUS_OPEN_TO_MEETUP: MeetupStatus.open_to_meetup,
    api_pb2.MEETUP_STATUS_DOES_NOT_WANT_TO_MEETUP: MeetupStatus.does_not_want_to_meetup,
}

meetupstatus2api = {
    None: api_pb2.MEETUP_STATUS_UNKNOWN,
    MeetupStatus.wants_to_meetup: api_pb2.MEETUP_STATUS_WANTS_TO_MEETUP,
    MeetupStatus.open_to_meetup: api_pb2.MEETUP_STATUS_OPEN_TO_MEETUP,
    MeetupStatus.does_not_want_to_meetup: api_pb2.MEETUP_STATUS_DOES_NOT_WANT_TO_MEETUP,
}

smokinglocation2sql = {
    api_pb2.SMOKING_LOCATION_UNKNOWN: None,
    api_pb2.SMOKING_LOCATION_YES: SmokingLocation.yes,
    api_pb2.SMOKING_LOCATION_WINDOW: SmokingLocation.window,
    api_pb2.SMOKING_LOCATION_OUTSIDE: SmokingLocation.outside,
    api_pb2.SMOKING_LOCATION_NO: SmokingLocation.no,
}

smokinglocation2api = {
    None: api_pb2.SMOKING_LOCATION_UNKNOWN,
    SmokingLocation.yes: api_pb2.SMOKING_LOCATION_YES,
    SmokingLocation.window: api_pb2.SMOKING_LOCATION_WINDOW,
    SmokingLocation.outside: api_pb2.SMOKING_LOCATION_OUTSIDE,
    SmokingLocation.no: api_pb2.SMOKING_LOCATION_NO,
}

sleepingarrangement2sql = {
    api_pb2.SLEEPING_ARRANGEMENT_UNKNOWN: None,
    api_pb2.SLEEPING_ARRANGEMENT_PRIVATE: SleepingArrangement.private,
    api_pb2.SLEEPING_ARRANGEMENT_COMMON: SleepingArrangement.common,
    api_pb2.SLEEPING_ARRANGEMENT_SHARED_ROOM: SleepingArrangement.shared_room,
    api_pb2.SLEEPING_ARRANGEMENT_SHARED_SPACE: SleepingArrangement.shared_space,
}

sleepingarrangement2api = {
    None: api_pb2.SLEEPING_ARRANGEMENT_UNKNOWN,
    SleepingArrangement.private: api_pb2.SLEEPING_ARRANGEMENT_PRIVATE,
    SleepingArrangement.common: api_pb2.SLEEPING_ARRANGEMENT_COMMON,
    SleepingArrangement.shared_room: api_pb2.SLEEPING_ARRANGEMENT_SHARED_ROOM,
    SleepingArrangement.shared_space: api_pb2.SLEEPING_ARRANGEMENT_SHARED_SPACE,
}

parkingdetails2sql = {
    api_pb2.PARKING_DETAILS_UNKNOWN: None,
    api_pb2.PARKING_DETAILS_FREE_ONSITE: ParkingDetails.free_onsite,
    api_pb2.PARKING_DETAILS_FREE_OFFSITE: ParkingDetails.free_offsite,
    api_pb2.PARKING_DETAILS_PAID_ONSITE: ParkingDetails.paid_onsite,
    api_pb2.PARKING_DETAILS_PAID_OFFSITE: ParkingDetails.paid_offsite,
}

parkingdetails2api = {
    None: api_pb2.PARKING_DETAILS_UNKNOWN,
    ParkingDetails.free_onsite: api_pb2.PARKING_DETAILS_FREE_ONSITE,
    ParkingDetails.free_offsite: api_pb2.PARKING_DETAILS_FREE_OFFSITE,
    ParkingDetails.paid_onsite: api_pb2.PARKING_DETAILS_PAID_ONSITE,
    ParkingDetails.paid_offsite: api_pb2.PARKING_DETAILS_PAID_OFFSITE,
}


def _list_mutual_friends(context, user_id):
    if context.user_id == user_id:
        return []

    with session_scope() as session:
        user = session.query(User).filter(User.id == user_id).one_or_none()
        if not user:
            context.abort(grpc.StatusCode.INVALID_ARGUMENT, errors.USER_NOT_FOUND)

        q1 = (
            session.query(FriendRelationship.from_user_id.label("user_id"))
            .filter(FriendRelationship.to_user_id == context.user_id)
            .filter(FriendRelationship.from_user_id != user_id)
            .filter(FriendRelationship.status == FriendStatus.accepted)
        )

        q2 = (
            session.query(FriendRelationship.to_user_id.label("user_id"))
            .filter(FriendRelationship.from_user_id == context.user_id)
            .filter(FriendRelationship.to_user_id != user_id)
            .filter(FriendRelationship.status == FriendStatus.accepted)
        )

        q3 = (
            session.query(FriendRelationship.from_user_id.label("user_id"))
            .filter(FriendRelationship.to_user_id == user_id)
            .filter(FriendRelationship.from_user_id != context.user_id)
            .filter(FriendRelationship.status == FriendStatus.accepted)
        )

        q4 = (
            session.query(FriendRelationship.to_user_id.label("user_id"))
            .filter(FriendRelationship.from_user_id == user_id)
            .filter(FriendRelationship.to_user_id != context.user_id)
            .filter(FriendRelationship.status == FriendStatus.accepted)
        )

        mutual_friends = session.query(User).filter(User.id.in_(q1.union(q2).intersect(q3.union(q4)).subquery())).all()

        return [
            api_pb2.MutualFriend(user_id=mutual_friend.id, username=mutual_friend.username, name=mutual_friend.name)
            for mutual_friend in mutual_friends
        ]


class API(api_pb2_grpc.APIServicer):
    def Ping(self, request, context):
        with session_scope() as session:
            # auth ought to make sure the user exists
            user = session.query(User).filter(User.id == context.user_id).one()

            # gets only the max message by self-joining messages which have a greater id
            # if it doesn't have a greater id, it's the biggest
            message_2 = aliased(Message)
            unseen_sent_host_request_count = (
                session.query(Message.id)
                .join(HostRequest, Message.conversation_id == HostRequest.conversation_id)
                .outerjoin(
                    message_2, and_(Message.conversation_id == message_2.conversation_id, Message.id < message_2.id)
                )
                .filter(HostRequest.from_user_id == context.user_id)
                .filter(message_2.id == None)
                .filter(HostRequest.from_last_seen_message_id < Message.id)
                .count()
            )

            unseen_received_host_request_count = (
                session.query(Message.id)
                .join(HostRequest, Message.conversation_id == HostRequest.conversation_id)
                .outerjoin(
                    message_2, and_(Message.conversation_id == message_2.conversation_id, Message.id < message_2.id)
                )
                .filter(HostRequest.to_user_id == context.user_id)
                .filter(message_2.id == None)
                .filter(HostRequest.to_last_seen_message_id < Message.id)
                .count()
            )

            unseen_message_count = (
                session.query(Message.id)
                .outerjoin(GroupChatSubscription, GroupChatSubscription.group_chat_id == Message.conversation_id)
                .filter(GroupChatSubscription.user_id == context.user_id)
                .filter(Message.time >= GroupChatSubscription.joined)
                .filter(or_(Message.time <= GroupChatSubscription.left, GroupChatSubscription.left == None))
                .filter(Message.id > GroupChatSubscription.last_seen_message_id)
                .count()
            )

            pending_friend_request_count = (
                session.query(FriendRelationship)
                .filter(FriendRelationship.to_user_id == context.user_id)
                .filter(FriendRelationship.status == FriendStatus.pending)
                .count()
            )

            return api_pb2.PingRes(
                user=user_model_to_pb(user, session, context),
                unseen_message_count=unseen_message_count,
                unseen_sent_host_request_count=unseen_sent_host_request_count,
                unseen_received_host_request_count=unseen_received_host_request_count,
                pending_friend_request_count=pending_friend_request_count,
            )

    def GetUser(self, request, context):
        with session_scope() as session:
            user = get_user_by_field(session, request.user)

            if not user:
                context.abort(grpc.StatusCode.NOT_FOUND, errors.USER_NOT_FOUND)

            return user_model_to_pb(user, session, context)

    def UpdateProfile(self, request, context):
        with session_scope() as session:
            user = session.query(User).filter(User.id == context.user_id).one()

            if request.HasField("name"):
                if not is_valid_name(request.name.value):
                    context.abort(grpc.StatusCode.INVALID_ARGUMENT, errors.INVALID_NAME)
                user.name = request.name.value

            if request.HasField("city"):
                user.city = request.city.value

            if request.HasField("hometown"):
                if request.hometown.is_null:
                    user.hometown = None
                else:
                    user.hometown = request.hometown.value

            if request.HasField("lat") and request.HasField("lng"):
                if request.lat.value == 0 and request.lng.value == 0:
                    context.abort(grpc.StatusCode.INVALID_ARGUMENT, errors.INVALID_COORDINATE)
                user.geom = create_coordinate(request.lat.value, request.lng.value)

            if request.HasField("radius"):
                user.geom_radius = request.radius.value

            if request.HasField("avatar_key"):
                if request.avatar_key.is_null:
                    user.avatar_key = None
                else:
                    user.avatar_key = request.avatar_key.value

            # if request.HasField("gender"):
            #     user.gender = request.gender.value

            if request.HasField("pronouns"):
                if request.pronouns.is_null:
                    user.pronouns = None
                else:
                    user.pronouns = request.pronouns.value

            if request.HasField("occupation"):
                if request.occupation.is_null:
                    user.occupation = None
                else:
                    user.occupation = request.occupation.value

            if request.HasField("education"):
                if request.education.is_null:
                    user.education = None
                else:
                    user.education = request.education.value

            if request.HasField("about_me"):
                if request.about_me.is_null:
                    user.about_me = None
                else:
                    user.about_me = request.about_me.value

            if request.HasField("my_travels"):
                if request.my_travels.is_null:
                    user.my_travels = None
                else:
                    user.my_travels = request.my_travels.value

            if request.HasField("things_i_like"):
                if request.things_i_like.is_null:
                    user.things_i_like = None
                else:
                    user.things_i_like = request.things_i_like.value

            if request.HasField("about_place"):
                if request.about_place.is_null:
                    user.about_place = None
                else:
                    user.about_place = request.about_place.value

            if request.hosting_status != api_pb2.HOSTING_STATUS_UNSPECIFIED:
                user.hosting_status = hostingstatus2sql[request.hosting_status]

            if request.meetup_status != api_pb2.MEETUP_STATUS_UNSPECIFIED:
                user.meetup_status = meetupstatus2sql[request.meetup_status]

            if request.languages.exists:
                user.languages = "|".join(request.languages.value)

            if request.countries_visited.exists:
                user.countries_visited = "|".join(request.countries_visited.value)

            if request.countries_lived.exists:
                user.countries_lived = "|".join(request.countries_lived.value)

            if request.HasField("additional_information"):
                if request.additional_information.is_null:
                    user.additional_information = None
                else:
                    user.additional_information = request.additional_information.value

            if request.HasField("max_guests"):
                if request.max_guests.is_null:
                    user.max_guests = None
                else:
                    user.max_guests = request.max_guests.value

            if request.HasField("last_minute"):
                if request.last_minute.is_null:
                    user.last_minute = None
                else:
                    user.last_minute = request.last_minute.value

            if request.HasField("has_pets"):
                if request.has_pets.is_null:
                    user.has_pets = None
                else:
                    user.has_pets = request.has_pets.value

            if request.HasField("accepts_pets"):
                if request.accepts_pets.is_null:
                    user.accepts_pets = None
                else:
                    user.accepts_pets = request.accepts_pets.value

            if request.HasField("pet_details"):
                if request.pet_details.is_null:
                    user.pet_details = None
                else:
                    user.pet_details = request.pet_details.value

            if request.HasField("has_kids"):
                if request.has_kids.is_null:
                    user.has_kids = None
                else:
                    user.has_kids = request.has_kids.value

            if request.HasField("accepts_kids"):
                if request.accepts_kids.is_null:
                    user.accepts_kids = None
                else:
                    user.accepts_kids = request.accepts_kids.value

            if request.HasField("kid_details"):
                if request.kid_details.is_null:
                    user.kid_details = None
                else:
                    user.kid_details = request.kid_details.value

            if request.HasField("has_housemates"):
                if request.has_housemates.is_null:
                    user.has_housemates = None
                else:
                    user.has_housemates = request.has_housemates.value

            if request.HasField("housemate_details"):
                if request.housemate_details.is_null:
                    user.housemate_details = None
                else:
                    user.housemate_details = request.housemate_details.value

            if request.HasField("wheelchair_accessible"):
                if request.wheelchair_accessible.is_null:
                    user.wheelchair_accessible = None
                else:
                    user.wheelchair_accessible = request.wheelchair_accessible.value

            if request.smoking_allowed != api_pb2.SMOKING_LOCATION_UNSPECIFIED:
                user.smoking_allowed = smokinglocation2sql[request.smoking_allowed]

            if request.HasField("smokes_at_home"):
                if request.smokes_at_home.is_null:
                    user.smokes_at_home = None
                else:
                    user.smokes_at_home = request.smokes_at_home.value

            if request.HasField("drinking_allowed"):
                if request.drinking_allowed.is_null:
                    user.drinking_allowed = None
                else:
                    user.drinking_allowed = request.drinking_allowed.value

            if request.HasField("drinks_at_home"):
                if request.drinks_at_home.is_null:
                    user.drinks_at_home = None
                else:
                    user.drinks_at_home = request.drinks_at_home.value

            if request.HasField("other_host_info"):
                if request.other_host_info.is_null:
                    user.other_host_info = None
                else:
                    user.other_host_info = request.other_host_info.value

            if request.sleeping_arrangement != api_pb2.SLEEPING_ARRANGEMENT_UNSPECIFIED:
                user.sleeping_arrangement = sleepingarrangement2sql[request.sleeping_arrangement]

            if request.HasField("sleeping_details"):
                if request.sleeping_details.is_null:
                    user.sleeping_details = None
                else:
                    user.sleeping_details = request.sleeping_details.value

            if request.HasField("area"):
                if request.area.is_null:
                    user.area = None
                else:
                    user.area = request.area.value

            if request.HasField("house_rules"):
                if request.house_rules.is_null:
                    user.house_rules = None
                else:
                    user.house_rules = request.house_rules.value

            if request.HasField("parking"):
                if request.parking.is_null:
                    user.parking = None
                else:
                    user.parking = request.parking.value

            if request.parking_details != api_pb2.PARKING_DETAILS_UNSPECIFIED:
                user.parking_details = parkingdetails2sql[request.parking_details]

            if request.HasField("camping_ok"):
                if request.camping_ok.is_null:
                    user.camping_ok = None
                else:
                    user.camping_ok = request.camping_ok.value

            # save updates
            session.commit()

            return empty_pb2.Empty()

    def ListFriends(self, request, context):
        from_users = aliased(User)
        to_users = aliased(User)

        with session_scope() as session:
            rels = (
                session.query(FriendRelationship)
                .join(
                    from_users,
                    FriendRelationship.from_user_id == from_users.id,
                )
                .join(to_users, FriendRelationship.to_user_id == to_users.id)
                .filter(from_users.is_visible)
                .filter(to_users.is_visible)
                .filter(
                    or_(
                        FriendRelationship.from_user_id == context.user_id,
                        FriendRelationship.to_user_id == context.user_id,
                    )
                )
                .filter(FriendRelationship.status == FriendStatus.accepted)
                .all()
            )
            return api_pb2.ListFriendsRes(
                user_ids=[rel.from_user.id if rel.from_user.id != context.user_id else rel.to_user.id for rel in rels],
            )

    def ListMutualFriends(self, request, context):
<<<<<<< HEAD
        if context.user_id == request.user_id:
            return api_pb2.ListMutualFriendsRes(mutual_friends=[])

        with session_scope() as session:
            user = session.query(User).filter(User.is_visible).filter(User.id == request.user_id).one_or_none()
            if not user:
                context.abort(grpc.StatusCode.NOT_FOUND, errors.USER_NOT_FOUND)

            q1 = (
                session.query(FriendRelationship.from_user_id.label("user_id"))
                .filter(FriendRelationship.to_user_id == context.user_id)
                .filter(FriendRelationship.from_user_id != request.user_id)
                .filter(FriendRelationship.status == FriendStatus.accepted)
            )

            q2 = (
                session.query(FriendRelationship.to_user_id.label("user_id"))
                .filter(FriendRelationship.from_user_id == context.user_id)
                .filter(FriendRelationship.to_user_id != request.user_id)
                .filter(FriendRelationship.status == FriendStatus.accepted)
            )

            q3 = (
                session.query(FriendRelationship.from_user_id.label("user_id"))
                .filter(FriendRelationship.to_user_id == request.user_id)
                .filter(FriendRelationship.from_user_id != context.user_id)
                .filter(FriendRelationship.status == FriendStatus.accepted)
            )

            q4 = (
                session.query(FriendRelationship.to_user_id.label("user_id"))
                .filter(FriendRelationship.from_user_id == request.user_id)
                .filter(FriendRelationship.to_user_id != context.user_id)
                .filter(FriendRelationship.status == FriendStatus.accepted)
            )

            mutual_friends = (
                session.query(User)
                .filter(User.is_visible)
                .filter(User.id.in_(q1.union(q2).intersect(q3.union(q4)).subquery()))
                .all()
            )

            return api_pb2.ListMutualFriendsRes(
                mutual_friends=[
                    api_pb2.MutualFriend(
                        user_id=mutual_friend.id, username=mutual_friend.username, name=mutual_friend.name
                    )
                    for mutual_friend in mutual_friends
                ]
            )
=======
        return api_pb2.ListMutualFriendsRes(
            mutual_friends=_list_mutual_friends(user_id=request.user_id, context=context)
        )
>>>>>>> a888b8e9

    def SendFriendRequest(self, request, context):
        if context.user_id == request.user_id:
            context.abort(grpc.StatusCode.FAILED_PRECONDITION, errors.CANT_FRIEND_SELF)

        with session_scope() as session:
            user = session.query(User).filter(User.id == context.user_id).one()
            to_user = session.query(User).filter(User.id == request.user_id).filter(User.is_visible).one_or_none()

            if not to_user:
                context.abort(grpc.StatusCode.NOT_FOUND, errors.USER_NOT_FOUND)

            if (
                session.query(FriendRelationship)
                .filter(
                    or_(
                        and_(
                            FriendRelationship.from_user_id == context.user_id,
                            FriendRelationship.to_user_id == request.user_id,
                        ),
                        and_(
                            FriendRelationship.from_user_id == request.user_id,
                            FriendRelationship.to_user_id == context.user_id,
                        ),
                    )
                )
                .filter(
                    or_(
                        FriendRelationship.status == FriendStatus.accepted,
                        FriendRelationship.status == FriendStatus.pending,
                    )
                )
                .one_or_none()
                is not None
            ):
                context.abort(grpc.StatusCode.FAILED_PRECONDITION, errors.FRIENDS_ALREADY_OR_PENDING)

            # TODO: Race condition where we can create two friend reqs, needs db constraint! See comment in table

            friend_relationship = FriendRelationship(from_user=user, to_user=to_user, status=FriendStatus.pending)
            session.add(friend_relationship)
            session.commit()

            send_friend_request_email(friend_relationship)

            return empty_pb2.Empty()

    def ListFriendRequests(self, request, context):
        # both sent and received
        with session_scope() as session:
            sent_requests = (
                session.query(FriendRelationship)
                .join(User, User.id == FriendRelationship.to_user_id)
                .filter(User.is_visible)
                .filter(FriendRelationship.from_user_id == context.user_id)
                .filter(FriendRelationship.status == FriendStatus.pending)
                .all()
            )

            received_requests = (
                session.query(FriendRelationship)
                .join(User, User.id == FriendRelationship.from_user_id)
                .filter(User.is_visible)
                .filter(FriendRelationship.to_user_id == context.user_id)
                .filter(FriendRelationship.status == FriendStatus.pending)
                .all()
            )

            return api_pb2.ListFriendRequestsRes(
                sent=[
                    api_pb2.FriendRequest(
                        friend_request_id=friend_request.id,
                        state=api_pb2.FriendRequest.FriendRequestStatus.PENDING,
                        user_id=friend_request.to_user.id,
                        sent=True,
                    )
                    for friend_request in sent_requests
                ],
                received=[
                    api_pb2.FriendRequest(
                        friend_request_id=friend_request.id,
                        state=api_pb2.FriendRequest.FriendRequestStatus.PENDING,
                        user_id=friend_request.from_user.id,
                        sent=False,
                    )
                    for friend_request in received_requests
                ],
            )

    def RespondFriendRequest(self, request, context):
        with session_scope() as session:
            friend_request = (
                session.query(FriendRelationship)
                .join(User, FriendRelationship.from_user_id == User.id)
                .filter(User.is_visible)
                .filter(FriendRelationship.to_user_id == context.user_id)
                .filter(FriendRelationship.status == FriendStatus.pending)
                .filter(FriendRelationship.id == request.friend_request_id)
                .one_or_none()
            )

            if not friend_request:
                context.abort(grpc.StatusCode.NOT_FOUND, errors.FRIEND_REQUEST_NOT_FOUND)

            friend_request.status = FriendStatus.accepted if request.accept else FriendStatus.rejected
            friend_request.time_responded = func.now()

            session.commit()

            return empty_pb2.Empty()

    def CancelFriendRequest(self, request, context):
        with session_scope() as session:
            friend_request = (
                session.query(FriendRelationship)
                .join(User, FriendRelationship.to_user_id == User.id)
                .filter(User.is_visible)
                .filter(FriendRelationship.from_user_id == context.user_id)
                .filter(FriendRelationship.status == FriendStatus.pending)
                .filter(FriendRelationship.id == request.friend_request_id)
                .one_or_none()
            )

            if not friend_request:
                context.abort(grpc.StatusCode.NOT_FOUND, errors.FRIEND_REQUEST_NOT_FOUND)

            friend_request.status = FriendStatus.cancelled
            friend_request.time_responded = func.now()

            session.commit()

            return empty_pb2.Empty()

    def Report(self, request, context):
        if context.user_id == request.reported_user_id:
            context.abort(grpc.StatusCode.INVALID_ARGUMENT, errors.CANT_REPORT_SELF)

        with session_scope() as session:
            reported_user = session.query(User).filter(User.id == request.reported_user_id).one_or_none()

            if not reported_user:
                context.abort(grpc.StatusCode.NOT_FOUND, errors.USER_NOT_FOUND)

            complaint = Complaint(
                author_user_id=context.user_id,
                reported_user_id=request.reported_user_id,
                reason=request.reason,
                description=request.description,
            )

            session.add(complaint)

            # commit here so that send_report_email can lazy-load stuff it needs
            session.commit()

            send_report_email(complaint)

            return empty_pb2.Empty()

    def InitiateMediaUpload(self, request, context):
        key = random_hex()

        created = now()
        expiry = created + timedelta(minutes=20)

        with session_scope() as session:
            upload = InitiatedUpload(key=key, created=created, expiry=expiry, initiator_user_id=context.user_id)
            session.add(upload)
            session.commit()

            req = media_pb2.UploadRequest(
                key=upload.key,
                type=media_pb2.UploadRequest.UploadType.IMAGE,
                created=Timestamp_from_datetime(upload.created),
                expiry=Timestamp_from_datetime(upload.expiry),
                max_width=2000,
                max_height=1600,
            ).SerializeToString()

        data = urlsafe_b64encode(req).decode("utf8")
        sig = urlsafe_b64encode(generate_hash_signature(req, config["MEDIA_SERVER_SECRET_KEY"])).decode("utf8")

        path = "upload?" + urlencode({"data": data, "sig": sig})

        return api_pb2.InitiateMediaUploadRes(
            upload_url=urls.media_upload_url(path),
            expiry=Timestamp_from_datetime(expiry),
        )


def user_model_to_pb(db_user, session, context):
    num_references = session.query(Reference.from_user_id).filter(Reference.to_user_id == db_user.id).count()

    # returns (lat, lng)
    # we put people without coords on null island
    # https://en.wikipedia.org/wiki/Null_Island
    lat, lng = db_user.coordinates or (0, 0)

    pending_friend_request = None
    if db_user.id == context.user_id:
        friends_status = api_pb2.User.FriendshipStatus.NA
    else:
        friend_relationship = (
            session.query(FriendRelationship)
            .filter(
                or_(
                    and_(
                        FriendRelationship.from_user_id == context.user_id, FriendRelationship.to_user_id == db_user.id
                    ),
                    and_(
                        FriendRelationship.from_user_id == db_user.id, FriendRelationship.to_user_id == context.user_id
                    ),
                )
            )
            .filter(
                or_(
                    FriendRelationship.status == FriendStatus.accepted,
                    FriendRelationship.status == FriendStatus.pending,
                )
            )
            .one_or_none()
        )

        if friend_relationship:
            if friend_relationship.status == FriendStatus.accepted:
                friends_status = api_pb2.User.FriendshipStatus.FRIENDS
            else:
                friends_status = api_pb2.User.FriendshipStatus.PENDING
                if friend_relationship.from_user_id == context.user_id:
                    # we sent it
                    pending_friend_request = api_pb2.FriendRequest(
                        friend_request_id=friend_relationship.id,
                        state=api_pb2.FriendRequest.FriendRequestStatus.PENDING,
                        user_id=friend_relationship.to_user.id,
                        sent=True,
                    )
                else:
                    # we received it
                    pending_friend_request = api_pb2.FriendRequest(
                        friend_request_id=friend_relationship.id,
                        state=api_pb2.FriendRequest.FriendRequestStatus.PENDING,
                        user_id=friend_relationship.from_user.id,
                        sent=False,
                    )
        else:
            friends_status = api_pb2.User.FriendshipStatus.NOT_FRIENDS

    user = api_pb2.User(
        user_id=db_user.id,
        username=db_user.username,
        name=db_user.name,
        city=db_user.city,
        hometown=db_user.hometown,
        lat=lat,
        lng=lng,
        radius=db_user.geom_radius,
        verification=db_user.verification,
        community_standing=db_user.community_standing,
        num_references=num_references,
        gender=db_user.gender,
        pronouns=db_user.pronouns,
        age=db_user.age,
        joined=Timestamp_from_datetime(db_user.display_joined),
        last_active=Timestamp_from_datetime(db_user.display_last_active),
        hosting_status=hostingstatus2api[db_user.hosting_status],
        meetup_status=meetupstatus2api[db_user.meetup_status],
        occupation=db_user.occupation,
        education=db_user.education,
        about_me=db_user.about_me,
        my_travels=db_user.my_travels,
        things_i_like=db_user.things_i_like,
        about_place=db_user.about_place,
        languages=db_user.languages.split("|") if db_user.languages else [],
        countries_visited=db_user.countries_visited.split("|") if db_user.countries_visited else [],
        countries_lived=db_user.countries_lived.split("|") if db_user.countries_lived else [],
        additional_information=db_user.additional_information,
        friends=friends_status,
        pending_friend_request=pending_friend_request,
        mutual_friends=_list_mutual_friends(context=context, user_id=db_user.id),
        smoking_allowed=smokinglocation2api[db_user.smoking_allowed],
        sleeping_arrangement=sleepingarrangement2api[db_user.sleeping_arrangement],
        parking_details=parkingdetails2api[db_user.parking_details],
        avatar_url=db_user.avatar.full_url if db_user.avatar else None,
    )

    if db_user.max_guests is not None:
        user.max_guests.value = db_user.max_guests

    if db_user.last_minute is not None:
        user.last_minute.value = db_user.last_minute

    if db_user.has_pets is not None:
        user.has_pets.value = db_user.has_pets

    if db_user.accepts_pets is not None:
        user.accepts_pets.value = db_user.accepts_pets

    if db_user.pet_details is not None:
        user.pet_details.value = db_user.pet_details

    if db_user.has_kids is not None:
        user.has_kids.value = db_user.has_kids

    if db_user.accepts_kids is not None:
        user.accepts_kids.value = db_user.accepts_kids

    if db_user.kid_details is not None:
        user.kid_details.value = db_user.kid_details

    if db_user.has_housemates is not None:
        user.has_housemates.value = db_user.has_housemates

    if db_user.housemate_details is not None:
        user.housemate_details.value = db_user.housemate_details

    if db_user.wheelchair_accessible is not None:
        user.wheelchair_accessible.value = db_user.wheelchair_accessible

    if db_user.smokes_at_home is not None:
        user.smokes_at_home.value = db_user.smokes_at_home

    if db_user.drinking_allowed is not None:
        user.drinking_allowed.value = db_user.drinking_allowed

    if db_user.drinks_at_home is not None:
        user.drinks_at_home.value = db_user.drinks_at_home

    if db_user.other_host_info is not None:
        user.other_host_info.value = db_user.other_host_info

    if db_user.sleeping_details is not None:
        user.sleeping_details.value = db_user.sleeping_details

    if db_user.area is not None:
        user.area.value = db_user.area

    if db_user.house_rules is not None:
        user.house_rules.value = db_user.house_rules

    if db_user.parking is not None:
        user.parking.value = db_user.parking

    if db_user.camping_ok is not None:
        user.camping_ok.value = db_user.camping_ok

    return user<|MERGE_RESOLUTION|>--- conflicted
+++ resolved
@@ -480,63 +480,9 @@
             )
 
     def ListMutualFriends(self, request, context):
-<<<<<<< HEAD
-        if context.user_id == request.user_id:
-            return api_pb2.ListMutualFriendsRes(mutual_friends=[])
-
-        with session_scope() as session:
-            user = session.query(User).filter(User.is_visible).filter(User.id == request.user_id).one_or_none()
-            if not user:
-                context.abort(grpc.StatusCode.NOT_FOUND, errors.USER_NOT_FOUND)
-
-            q1 = (
-                session.query(FriendRelationship.from_user_id.label("user_id"))
-                .filter(FriendRelationship.to_user_id == context.user_id)
-                .filter(FriendRelationship.from_user_id != request.user_id)
-                .filter(FriendRelationship.status == FriendStatus.accepted)
-            )
-
-            q2 = (
-                session.query(FriendRelationship.to_user_id.label("user_id"))
-                .filter(FriendRelationship.from_user_id == context.user_id)
-                .filter(FriendRelationship.to_user_id != request.user_id)
-                .filter(FriendRelationship.status == FriendStatus.accepted)
-            )
-
-            q3 = (
-                session.query(FriendRelationship.from_user_id.label("user_id"))
-                .filter(FriendRelationship.to_user_id == request.user_id)
-                .filter(FriendRelationship.from_user_id != context.user_id)
-                .filter(FriendRelationship.status == FriendStatus.accepted)
-            )
-
-            q4 = (
-                session.query(FriendRelationship.to_user_id.label("user_id"))
-                .filter(FriendRelationship.from_user_id == request.user_id)
-                .filter(FriendRelationship.to_user_id != context.user_id)
-                .filter(FriendRelationship.status == FriendStatus.accepted)
-            )
-
-            mutual_friends = (
-                session.query(User)
-                .filter(User.is_visible)
-                .filter(User.id.in_(q1.union(q2).intersect(q3.union(q4)).subquery()))
-                .all()
-            )
-
-            return api_pb2.ListMutualFriendsRes(
-                mutual_friends=[
-                    api_pb2.MutualFriend(
-                        user_id=mutual_friend.id, username=mutual_friend.username, name=mutual_friend.name
-                    )
-                    for mutual_friend in mutual_friends
-                ]
-            )
-=======
         return api_pb2.ListMutualFriendsRes(
             mutual_friends=_list_mutual_friends(user_id=request.user_id, context=context)
         )
->>>>>>> a888b8e9
 
     def SendFriendRequest(self, request, context):
         if context.user_id == request.user_id:

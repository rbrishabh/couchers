import logging
from datetime import datetime
from google.protobuf import empty_pb2
from google.protobuf.timestamp_pb2 import Timestamp

import grpc
from sqlalchemy.sql import or_

from couchers.db import (get_friends_status, get_user_by_field, is_valid_color,
                         is_valid_name, session_scope)
from couchers.models import (FriendRelationship, FriendStatus, User, Complaint,
                             Reference, ReferenceType)
from couchers.utils import Timestamp_from_datetime
from couchers.tasks import send_report_email
from couchers import errors
from pb import api_pb2, api_pb2_grpc


reftype2sql = {
    api_pb2.ReferenceType.FRIEND: ReferenceType.FRIEND,
    api_pb2.ReferenceType.SURFED: ReferenceType.SURFED,
    api_pb2.ReferenceType.HOSTED: ReferenceType.HOSTED,
}

reftype2api = {
    ReferenceType.FRIEND: api_pb2.ReferenceType.FRIEND,
    ReferenceType.SURFED: api_pb2.ReferenceType.SURFED,
    ReferenceType.HOSTED: api_pb2.ReferenceType.HOSTED,
}

class API(api_pb2_grpc.APIServicer):
    def __init__(self, Session):
        self._Session = Session

    def update_last_active_time(self, user_id):
        with session_scope(self._Session) as session:
            user = session.query(User).filter(User.id == user_id).one()
            user.last_active = datetime.utcnow()

    def Ping(self, request, context):
        with session_scope(self._Session) as session:
            # auth ought to make sure the user exists
            user = session.query(User).filter(User.id == context.user_id).one()
            num_references = session.query(Reference.from_user_id).filter(Reference.to_user_id == context.user_id).count()
            return api_pb2.PingRes(
                user=api_pb2.User(
                    user_id=user.id,
                    username=user.username,
                    name=user.name,
                    city=user.city,
                    verification=user.verification,
                    community_standing=user.community_standing,
                    num_references=num_references,
                    gender=user.gender,
                    age=user.age,
                    color=user.color,
                    joined=Timestamp_from_datetime(user.display_joined),
                    last_active=Timestamp_from_datetime(user.display_last_active),
                    occupation=user.occupation,
                    about_me=user.about_me,
                    about_place=user.about_place,
                    languages=user.languages.split("|") if user.languages else [],
                    countries_visited=user.countries_visited.split("|") if user.countries_visited else [],
                    countries_lived=user.countries_lived.split("|") if user.countries_lived else [],
                    friends=get_friends_status(session, context.user_id, user.id),
                    mutual_friends=[
                        api_pb2.MutualFriend(
                            user_id=mutual_friend.id,
                            username=mutual_friend.username,
                            name=mutual_friend.name,
                        ) for mutual_friend in user.mutual_friends(context.user_id)
                    ],
                ),
            )

    def GetUser(self, request, context):
        with session_scope(self._Session) as session:
            user = get_user_by_field(session, request.user)
            if not user:
<<<<<<< HEAD
                context.abort(grpc.StatusCode.NOT_FOUND, errors.USER_NOT_FOUND)
=======
                context.abort(grpc.StatusCode.NOT_FOUND, "No such user.")
            num_references = session.query(Reference.from_user_id).filter(Reference.to_user_id == user.id).count()
>>>>>>> 1dc74c44

            return api_pb2.User(
                user_id=user.id,
                username=user.username,
                name=user.name,
                city=user.city,
                verification=user.verification,
                community_standing=user.community_standing,
                num_references=num_references,
                gender=user.gender,
                age=user.age,
                color=user.color,
                joined=Timestamp_from_datetime(user.display_joined),
                last_active=Timestamp_from_datetime(user.display_last_active),
                occupation=user.occupation,
                about_me=user.about_me,
                about_place=user.about_place,
                languages=user.languages.split("|") if user.languages else [],
                countries_visited=user.countries_visited.split("|") if user.countries_visited else [],
                countries_lived=user.countries_lived.split("|") if user.countries_lived else [],
                friends=get_friends_status(session, context.user_id, user.id),
                mutual_friends=[
                    api_pb2.MutualFriend(
                        user_id=mutual_friend.id,
                        username=mutual_friend.username,
                        name=mutual_friend.name,
                    ) for mutual_friend in user.mutual_friends(context.user_id)
                ],
            )

    def UpdateProfile(self, request, context):
        with session_scope(self._Session) as session:
            user = session.query(User).filter(User.id == context.user_id).one()

            res = api_pb2.UpdateProfileRes()

            if request.HasField("name"):
                if not is_valid_name(request.name.value):
                    context.abort(grpc.StatusCode.INVALID_ARGUMENT,
                                  errors.INVALID_NAME)
                user.name = request.name.value
                res.updated_name = True

            if request.HasField("city"):
                user.city = request.city.value
                res.updated_city = True

            if request.HasField("gender"):
                user.gender = request.gender.value
                res.updated_gender = True

            if request.HasField("occupation"):
                user.occupation = request.occupation.value
                res.updated_occupation = True

            if request.HasField("about_me"):
                user.about_me = request.about_me.value
                res.updated_about_me = True

            if request.HasField("about_place"):
                user.about_place = request.about_place.value
                res.updated_about_place = True

            if request.HasField("color"):
                color = request.color.value.lower()
                if not is_valid_color(color):
                    context.abort(grpc.StatusCode.INVALID_ARGUMENT, errors.INVALID_COLOR)
                user.color = color
                res.updated_color = True

            if request.languages.exists:
                user.languages = "|".join(request.languages.value)
                res.updated_languages = True

            if request.countries_visited.exists:
                user.countries_visited = "|".join(request.countries_visited.value)
                res.updated_countries_visited = True

            if request.countries_lived.exists:
                user.countries_lived = "|".join(request.countries_lived.value)
                res.updated_countries_lived = True

            # save updates
            session.commit()

            return res

    def ListFriends(self, request, context):
        with session_scope(self._Session) as session:
            rels = (session.query(FriendRelationship)
                .filter(
                    or_(
                        FriendRelationship.from_user_id == context.user_id,
                        FriendRelationship.to_user_id == context.user_id
                    )
                )
                .filter(FriendRelationship.status == FriendStatus.accepted)
                .all())
            return api_pb2.ListFriendsRes(
                user_ids=[rel.from_user.id if rel.from_user.id != context.user_id else rel.to_user.id for rel in rels],
            )

    def SendFriendRequest(self, request, context):
        with session_scope(self._Session) as session:
            from_user = session.query(User).filter(User.id == context.user_id).one_or_none()

            if not from_user:
                context.abort(grpc.StatusCode.NOT_FOUND, errors.USER_NOT_FOUND)

            to_user = session.query(User).filter(User.id == request.user_id).one_or_none()

            if not to_user:
                context.abort(grpc.StatusCode.NOT_FOUND, errors.USER_NOT_FOUND)

            if get_friends_status(session, from_user.id, to_user.id) != api_pb2.User.FriendshipStatus.NOT_FRIENDS:
                context.abort(grpc.StatusCode.FAILED_PRECONDITION, errors.FRIENDS_ALREADY_OR_PENDING)

            # Race condition!

            friend_relationship = FriendRelationship(
                from_user=from_user,
                to_user=to_user,
                status=FriendStatus.pending,
            )
            session.add(friend_relationship)

            return empty_pb2.Empty()

    def ListFriendRequests(self, request, context):
        # both sent and received
        with session_scope(self._Session) as session:
            sent_requests = (session.query(FriendRelationship)
                .filter(FriendRelationship.from_user_id == context.user_id)
                .filter(FriendRelationship.status == FriendStatus.pending)
                .all())

            received_requests = (session.query(FriendRelationship)
                .filter(FriendRelationship.to_user_id == context.user_id)
                .filter(FriendRelationship.status == FriendStatus.pending)
                .all())

            return api_pb2.ListFriendRequestsRes(
                sent=[
                    api_pb2.FriendRequest(
                        friend_request_id=friend_request.id,
                        state=api_pb2.FriendRequest.FriendRequestStatus.PENDING,
                        user_id=friend_request.to_user.id,
                    ) for friend_request in sent_requests
                ],
                received=[
                    api_pb2.FriendRequest(
                        friend_request_id=friend_request.id,
                        state=api_pb2.FriendRequest.FriendRequestStatus.PENDING,
                        user_id=friend_request.from_user.id,
                    ) for friend_request in received_requests
                ]
            )

    def RespondFriendRequest(self, request, context):
        with session_scope(self._Session) as session:
            friend_request = (session.query(FriendRelationship)
                .filter(FriendRelationship.to_user_id == context.user_id)
                .filter(FriendRelationship.status == FriendStatus.pending)
                .filter(FriendRelationship.id == request.friend_request_id)
                .one_or_none())

            if not friend_request:
                context.abort(grpc.StatusCode.NOT_FOUND, errors.FRIEND_REQUEST_NOT_FOUND)

            friend_request.status = FriendStatus.accepted if request.accept else FriendStatus.rejected
            friend_request.time_responded = datetime.utcnow()

            session.commit()

            return empty_pb2.Empty()

    def CancelFriendRequest(self, request, context):
        with session_scope(self._Session) as session:
            friend_request = (session.query(FriendRelationship)
                .filter(FriendRelationship.from_user_id == context.user_id)
                .filter(FriendRelationship.status == FriendStatus.pending)
                .filter(FriendRelationship.id == request.friend_request_id)
                .one_or_none())

            if not friend_request:
                context.abort(grpc.StatusCode.NOT_FOUND, errors.FRIEND_REQUEST_NOT_FOUND)

            friend_request.status = FriendStatus.cancelled
            friend_request.time_responded = datetime.utcnow()

            session.commit()

            return empty_pb2.Empty()

    def Search(self, request, context):
        with session_scope(self._Session) as session:
            users = []
            for user in session.query(User) \
                        .filter(
                            or_(
                                User.name.ilike(f"%{request.query}%"),
                                User.username.ilike(f"%{request.query}%"),
                            )
                        ) \
                        .all():
                num_references = session.query(Reference.from_user_id).filter(Reference.to_user_id == user.id).count()
                users.append(
                    api_pb2.User(
                        username=user.username,
                        name=user.name,
                        city=user.city,
                        verification=user.verification,
                        community_standing=user.community_standing,
                        num_references=num_references,
                        gender=user.gender,
                        age=user.age,
                        color=user.color,
                        joined=Timestamp_from_datetime(user.display_joined),
                        last_active=Timestamp_from_datetime(user.display_last_active),
                        occupation=user.occupation,
                        about_me=user.about_me,
                        about_place=user.about_place,
                        languages=user.languages.split("|") if user.languages else [],
                        countries_visited=user.countries_visited.split("|") if user.countries_visited else [],
                        countries_lived=user.countries_lived.split("|") if user.countries_lived else []
                    )
                )
            
            return api_pb2.SearchRes(users=users)

    def Report(self, request, context):
        if context.user_id == request.reported_user_id:
            context.abort(grpc.StatusCode.INVALID_ARGUMENT,
                          errors.CANT_REPORT_SELF)

        message = Complaint(
            author_user_id=context.user_id,
            reported_user_id=request.reported_user_id,
            reason=request.reason,
            description=request.description,
        )
        with session_scope(self._Session) as session:
            if not session.query(User).filter(User.id == request.reported_user_id).one_or_none():
                context.abort(grpc.StatusCode.NOT_FOUND,
                              errors.USER_NOT_FOUND)
            session.add(message)

        send_report_email(context.user_id, request.reported_user_id,
                          request.reason, request.description)

        return empty_pb2.Empty()

    def WriteReference(self, request, context):
        if context.user_id == request.to_user_id:
            context.abort(grpc.StatusCode.INVALID_ARGUMENT,
                          "Can't refer yourself")

        reference = Reference(
            from_user_id=context.user_id,
            to_user_id=request.to_user_id,
            reference_type=reftype2sql[request.reference_type],
            text=request.text,
            was_safe=request.was_safe,
            rating=request.rating)
        with session_scope(self._Session) as session:
            if not session.query(User).filter(User.id == request.to_user_id).one_or_none():
                context.abort(grpc.StatusCode.NOT_FOUND,
                              "User not found")

            if (session.query(Reference)
                .filter(Reference.from_user_id == context.user_id)
                .filter(Reference.to_user_id == request.to_user_id)
                .filter(Reference.reference_type == reftype2sql[request.reference_type])
                .one_or_none()):
                context.abort(grpc.StatusCode.FAILED_PRECONDITION,
                              "Reference already given")
            session.add(reference)
        return empty_pb2.Empty()

    def GetGivenReferences(self, request, context):
        with session_scope(self._Session) as session:
            query = session.query(Reference)
            query = query.filter(Reference.from_user_id == request.from_user_id)
            if request.HasField("type_filter"):
                query = query.filter(Reference.reference_type == reftype2sql[request.type_filter.value])
            return paginate_references_result(request, query)

    def GetReceivedReferences(self, request, context):
        with session_scope(self._Session) as session:
            query = session.query(Reference)
            query = query.filter(Reference.to_user_id == request.to_user_id)
            if request.HasField("type_filter"):
                query = query.filter(Reference.reference_type == reftype2sql[request.type_filter.value])
            return paginate_references_result(request, query)

    def AvailableWriteReferenceTypes(self, request, context):
        available = {
            ReferenceType.FRIEND,
            ReferenceType.SURFED,
            ReferenceType.HOSTED,
        }

        # Filter out already written ones.
        with session_scope(self._Session) as session:
            query = session.query(Reference)
            query = query.filter(Reference.from_user_id == context.user_id)
            query = query.filter(Reference.to_user_id == request.to_user_id)
            for reference in query.all():
                available.remove(reference.reference_type)

        # TODO: make surfing/hosted only available if you actually have been surfing/hosting
        return api_pb2.AvailableWriteReferenceTypesRes(
            reference_types=[reftype2api[r] for r in available])


def paginate_references_result(request, query):
    total_matches = query.count()
    references = query.order_by(Reference.time).offset(request.start_at).limit(request.number).all()
    # order by time, pagination
    return api_pb2.GetReferencesRes(
        total_matches=total_matches,
        references=[
            api_pb2.Reference(
                from_user_id=reference.from_user_id,
                to_user_id=reference.to_user_id,
                reference_type=reftype2api[reference.reference_type],
                text=reference.text,
                # Fuzz reference written time
                written_time=Timestamp_from_datetime(
                    reference.time.replace(hour=0, minute=0, second=0, microsecond=0)))
            for reference in references])
<|MERGE_RESOLUTION|>--- conflicted
+++ resolved
@@ -76,13 +76,11 @@
     def GetUser(self, request, context):
         with session_scope(self._Session) as session:
             user = get_user_by_field(session, request.user)
+
             if not user:
-<<<<<<< HEAD
                 context.abort(grpc.StatusCode.NOT_FOUND, errors.USER_NOT_FOUND)
-=======
-                context.abort(grpc.StatusCode.NOT_FOUND, "No such user.")
+
             num_references = session.query(Reference.from_user_id).filter(Reference.to_user_id == user.id).count()
->>>>>>> 1dc74c44
 
             return api_pb2.User(
                 user_id=user.id,

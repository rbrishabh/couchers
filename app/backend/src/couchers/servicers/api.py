import logging
from base64 import urlsafe_b64decode, urlsafe_b64encode
from datetime import datetime, timedelta
from urllib.parse import urlencode

import grpc
from couchers import errors
from couchers.config import config
from couchers.crypto import generate_hash_signature, random_hex
from couchers.db import get_friends_status, get_user_by_field, is_valid_color, is_valid_name, session_scope
from couchers.models import (
    Complaint,
    FriendRelationship,
    FriendStatus,
    GroupChatSubscription,
    HostingStatus,
    HostRequest,
    InitiatedUpload,
    Message,
    Reference,
    ReferenceType,
    SmokingLocation,
    User,
)
from couchers.tasks import send_report_email
from couchers.utils import Timestamp_from_datetime
from google.protobuf import empty_pb2
from google.protobuf.timestamp_pb2 import Timestamp
from pb import api_pb2, api_pb2_grpc, media_pb2
from sqlalchemy.sql import func, or_

reftype2sql = {
    api_pb2.ReferenceType.FRIEND: ReferenceType.FRIEND,
    api_pb2.ReferenceType.SURFED: ReferenceType.SURFED,
    api_pb2.ReferenceType.HOSTED: ReferenceType.HOSTED,
}

reftype2api = {
    ReferenceType.FRIEND: api_pb2.ReferenceType.FRIEND,
    ReferenceType.SURFED: api_pb2.ReferenceType.SURFED,
    ReferenceType.HOSTED: api_pb2.ReferenceType.HOSTED,
}

hostingstatus2sql = {
    api_pb2.HOSTING_STATUS_UNKNOWN: None,
    api_pb2.HOSTING_STATUS_CAN_HOST: HostingStatus.can_host,
    api_pb2.HOSTING_STATUS_MAYBE: HostingStatus.maybe,
    api_pb2.HOSTING_STATUS_DIFFICULT: HostingStatus.difficult,
    api_pb2.HOSTING_STATUS_CANT_HOST: HostingStatus.cant_host,
}

hostingstatus2api = {
    None: api_pb2.HOSTING_STATUS_UNKNOWN,
    HostingStatus.can_host: api_pb2.HOSTING_STATUS_CAN_HOST,
    HostingStatus.maybe: api_pb2.HOSTING_STATUS_MAYBE,
    HostingStatus.difficult: api_pb2.HOSTING_STATUS_DIFFICULT,
    HostingStatus.cant_host: api_pb2.HOSTING_STATUS_CANT_HOST,
}

smokinglocation2sql = {
    api_pb2.SMOKING_LOCATION_UNKNOWN: None,
    api_pb2.SMOKING_LOCATION_YES: SmokingLocation.yes,
    api_pb2.SMOKING_LOCATION_WINDOW: SmokingLocation.window,
    api_pb2.SMOKING_LOCATION_OUTSIDE: SmokingLocation.outside,
    api_pb2.SMOKING_LOCATION_NO: SmokingLocation.no,
}

smokinglocation2api = {
    None: api_pb2.SMOKING_LOCATION_UNKNOWN,
    SmokingLocation.yes: api_pb2.SMOKING_LOCATION_YES,
    SmokingLocation.window: api_pb2.SMOKING_LOCATION_WINDOW,
    SmokingLocation.outside: api_pb2.SMOKING_LOCATION_OUTSIDE,
    SmokingLocation.no: api_pb2.SMOKING_LOCATION_NO,
}


class API(api_pb2_grpc.APIServicer):
    def __init__(self, Session):
        self._Session = Session

    def update_last_active_time(self, user_id):
        with session_scope(self._Session) as session:
            user = session.query(User).filter(User.id == user_id).one()
            user.last_active = datetime.utcnow()

    def Ping(self, request, context):
        with session_scope(self._Session) as session:
            # auth ought to make sure the user exists
            user = session.query(User).filter(User.id == context.user_id).one()

            unseen_host_request_count_1 = (
                session.query(Message, HostRequest)
                .outerjoin(HostRequest, Message.conversation_id == HostRequest.conversation_id)
                .filter(HostRequest.from_user_id == context.user_id)
                .filter(HostRequest.from_last_seen_message_id < Message.id)
                .group_by(Message.conversation_id)
                .count()
            )
            unseen_host_request_count_2 = (
                session.query(Message, HostRequest)
                .outerjoin(HostRequest, Message.conversation_id == HostRequest.conversation_id)
                .filter(HostRequest.to_user_id == context.user_id)
                .filter(HostRequest.to_last_seen_message_id < Message.id)
                .group_by(Message.conversation_id)
                .count()
            )

            unseen_message_count = (
                session.query(Message.id)
                .outerjoin(GroupChatSubscription, GroupChatSubscription.group_chat_id == Message.conversation_id)
                .filter(GroupChatSubscription.user_id == context.user_id)
                .filter(Message.time >= GroupChatSubscription.joined)
                .filter(or_(Message.time <= GroupChatSubscription.left, GroupChatSubscription.left == None))
                .filter(Message.id > GroupChatSubscription.last_seen_message_id)
                .count()
            )

            pending_friend_request_count = (
                session.query(FriendRelationship)
                .filter(FriendRelationship.to_user_id == context.user_id)
                .filter(FriendRelationship.status == FriendStatus.pending)
                .count()
            )

            return api_pb2.PingRes(
                user=user_model_to_pb(user, session, context),
                unseen_message_count=unseen_message_count,
                unseen_host_request_count=unseen_host_request_count_1 + unseen_host_request_count_2,
                pending_friend_request_count=pending_friend_request_count,
            )

    def GetUser(self, request, context):
        with session_scope(self._Session) as session:
            user = get_user_by_field(session, request.user)

            if not user:
                context.abort(grpc.StatusCode.NOT_FOUND, errors.USER_NOT_FOUND)

            return user_model_to_pb(user, session, context)

    def UpdateProfile(self, request, context):
        with session_scope(self._Session) as session:
            user = session.query(User).filter(User.id == context.user_id).one()

            if request.HasField("name"):
                if not is_valid_name(request.name.value):
                    context.abort(grpc.StatusCode.INVALID_ARGUMENT, errors.INVALID_NAME)
                user.name = request.name.value

            if request.HasField("city"):
                user.city = request.city.value

            if request.HasField("gender"):
                user.gender = request.gender.value

            if request.HasField("occupation"):
                if request.occupation.is_null:
                    user.occupation = None
                else:
                    user.occupation = request.occupation.value

            if request.HasField("about_me"):
                if request.about_me.is_null:
                    user.about_me = None
                else:
                    user.about_me = request.about_me.value

            if request.HasField("about_place"):
                if request.about_place.is_null:
                    user.about_place = None
                else:
                    user.about_place = request.about_place.value

            if request.HasField("color"):
                color = request.color.value.lower()
                if not is_valid_color(color):
                    context.abort(grpc.StatusCode.INVALID_ARGUMENT, errors.INVALID_COLOR)
                user.color = color

            if request.hosting_status != api_pb2.HOSTING_STATUS_UNSPECIFIED:
                user.hosting_status = hostingstatus2sql[request.hosting_status]

            if request.languages.exists:
                user.languages = "|".join(request.languages.value)

            if request.countries_visited.exists:
                user.countries_visited = "|".join(request.countries_visited.value)

            if request.countries_lived.exists:
                user.countries_lived = "|".join(request.countries_lived.value)

            if request.HasField("max_guests"):
                if request.max_guests.is_null:
                    user.max_guests = None
                else:
                    user.max_guests = request.max_guests.value

            if request.HasField("multiple_groups"):
                if request.multiple_groups.is_null:
                    user.multiple_groups = None
                else:
                    user.multiple_groups = request.multiple_groups.value

            if request.HasField("last_minute"):
                if request.last_minute.is_null:
                    user.last_minute = None
                else:
                    user.last_minute = request.last_minute.value

            if request.HasField("accepts_pets"):
                if request.accepts_pets.is_null:
                    user.accepts_pets = None
                else:
                    user.accepts_pets = request.accepts_pets.value

            if request.HasField("accepts_kids"):
                if request.accepts_kids.is_null:
                    user.accepts_kids = None
                else:
                    user.accepts_kids = request.accepts_kids.value

            if request.HasField("wheelchair_accessible"):
                if request.wheelchair_accessible.is_null:
                    user.wheelchair_accessible = None
                else:
                    user.wheelchair_accessible = request.wheelchair_accessible.value

            if request.smoking_allowed != api_pb2.SMOKING_LOCATION_UNSPECIFIED:
                user.smoking_allowed = smokinglocation2sql[request.smoking_allowed]

            if request.HasField("sleeping_arrangement"):
                if request.sleeping_arrangement.is_null:
                    user.sleeping_arrangement = None
                else:
                    user.sleeping_arrangement = request.sleeping_arrangement.value

            if request.HasField("area"):
                if request.area.is_null:
                    user.area = None
                else:
                    user.area = request.area.value

            if request.HasField("house_rules"):
                if request.house_rules.is_null:
                    user.house_rules = None
                else:
                    user.house_rules = request.house_rules.value

            # save updates
            session.commit()

            return empty_pb2.Empty()

    def ListFriends(self, request, context):
        with session_scope(self._Session) as session:
            rels = (
                session.query(FriendRelationship)
                .filter(
                    or_(
                        FriendRelationship.from_user_id == context.user_id,
                        FriendRelationship.to_user_id == context.user_id,
                    )
                )
                .filter(FriendRelationship.status == FriendStatus.accepted)
                .all()
            )
            return api_pb2.ListFriendsRes(
                user_ids=[rel.from_user.id if rel.from_user.id != context.user_id else rel.to_user.id for rel in rels],
            )

    def SendFriendRequest(self, request, context):
        with session_scope(self._Session) as session:
            from_user = session.query(User).filter(User.id == context.user_id).one_or_none()

            if not from_user:
                context.abort(grpc.StatusCode.NOT_FOUND, errors.USER_NOT_FOUND)

            to_user = session.query(User).filter(User.id == request.user_id).one_or_none()

            if not to_user:
                context.abort(grpc.StatusCode.NOT_FOUND, errors.USER_NOT_FOUND)

            if get_friends_status(session, from_user.id, to_user.id) != api_pb2.User.FriendshipStatus.NOT_FRIENDS:
                context.abort(grpc.StatusCode.FAILED_PRECONDITION, errors.FRIENDS_ALREADY_OR_PENDING)

            # Race condition!

            friend_relationship = FriendRelationship(from_user=from_user, to_user=to_user, status=FriendStatus.pending,)
            session.add(friend_relationship)

            return empty_pb2.Empty()

    def ListFriendRequests(self, request, context):
        # both sent and received
        with session_scope(self._Session) as session:
            sent_requests = (
                session.query(FriendRelationship)
                .filter(FriendRelationship.from_user_id == context.user_id)
                .filter(FriendRelationship.status == FriendStatus.pending)
                .all()
            )

            received_requests = (
                session.query(FriendRelationship)
                .filter(FriendRelationship.to_user_id == context.user_id)
                .filter(FriendRelationship.status == FriendStatus.pending)
                .all()
            )

            return api_pb2.ListFriendRequestsRes(
                sent=[
                    api_pb2.FriendRequest(
                        friend_request_id=friend_request.id,
                        state=api_pb2.FriendRequest.FriendRequestStatus.PENDING,
                        user_id=friend_request.to_user.id,
                    )
                    for friend_request in sent_requests
                ],
                received=[
                    api_pb2.FriendRequest(
                        friend_request_id=friend_request.id,
                        state=api_pb2.FriendRequest.FriendRequestStatus.PENDING,
                        user_id=friend_request.from_user.id,
                    )
                    for friend_request in received_requests
                ],
            )

    def RespondFriendRequest(self, request, context):
        with session_scope(self._Session) as session:
            friend_request = (
                session.query(FriendRelationship)
                .filter(FriendRelationship.to_user_id == context.user_id)
                .filter(FriendRelationship.status == FriendStatus.pending)
                .filter(FriendRelationship.id == request.friend_request_id)
                .one_or_none()
            )

            if not friend_request:
                context.abort(grpc.StatusCode.NOT_FOUND, errors.FRIEND_REQUEST_NOT_FOUND)

            friend_request.status = FriendStatus.accepted if request.accept else FriendStatus.rejected
            friend_request.time_responded = datetime.utcnow()

            session.commit()

            return empty_pb2.Empty()

    def CancelFriendRequest(self, request, context):
        with session_scope(self._Session) as session:
            friend_request = (
                session.query(FriendRelationship)
                .filter(FriendRelationship.from_user_id == context.user_id)
                .filter(FriendRelationship.status == FriendStatus.pending)
                .filter(FriendRelationship.id == request.friend_request_id)
                .one_or_none()
            )

            if not friend_request:
                context.abort(grpc.StatusCode.NOT_FOUND, errors.FRIEND_REQUEST_NOT_FOUND)

            friend_request.status = FriendStatus.cancelled
            friend_request.time_responded = datetime.utcnow()

            session.commit()

            return empty_pb2.Empty()

    def Search(self, request, context):
        with session_scope(self._Session) as session:
            users = []
            for user in (
                session.query(User)
                .filter(or_(User.name.ilike(f"%{request.query}%"), User.username.ilike(f"%{request.query}%"),))
                .all()
            ):
                users.append(user_model_to_pb(user, session, context))

            return api_pb2.SearchRes(users=users)

    def Report(self, request, context):
        if context.user_id == request.reported_user_id:
            context.abort(grpc.StatusCode.INVALID_ARGUMENT, errors.CANT_REPORT_SELF)

        message = Complaint(
            author_user_id=context.user_id,
            reported_user_id=request.reported_user_id,
            reason=request.reason,
            description=request.description,
        )

        with session_scope(self._Session) as session:
            reported_user = session.query(User).filter(User.id == request.reported_user_id).one_or_none()
            if not reported_user:
                context.abort(grpc.StatusCode.NOT_FOUND, errors.USER_NOT_FOUND)
            session.add(message)
<<<<<<< HEAD

            # commit here so that send_report_email can lazy-load stuff it needs
            session.commit()

            send_report_email(message)
=======

            reporting_user = session.query(User).filter(User.id == context.user_id).one()

            send_report_email(reporting_user, reported_user, request.reason, request.description)
>>>>>>> 714eb028

            return empty_pb2.Empty()

    def WriteReference(self, request, context):
        if context.user_id == request.to_user_id:
            context.abort(grpc.StatusCode.INVALID_ARGUMENT, "Can't refer yourself")

        reference = Reference(
            from_user_id=context.user_id,
            to_user_id=request.to_user_id,
            reference_type=reftype2sql[request.reference_type],
            text=request.text,
            was_safe=request.was_safe,
            rating=request.rating,
        )
        with session_scope(self._Session) as session:
            if not session.query(User).filter(User.id == request.to_user_id).one_or_none():
                context.abort(grpc.StatusCode.NOT_FOUND, "User not found")

            if (
                session.query(Reference)
                .filter(Reference.from_user_id == context.user_id)
                .filter(Reference.to_user_id == request.to_user_id)
                .filter(Reference.reference_type == reftype2sql[request.reference_type])
                .one_or_none()
            ):
                context.abort(grpc.StatusCode.FAILED_PRECONDITION, "Reference already given")
            session.add(reference)
        return empty_pb2.Empty()

    def GetGivenReferences(self, request, context):
        with session_scope(self._Session) as session:
            query = session.query(Reference)
            query = query.filter(Reference.from_user_id == request.from_user_id)
            if request.HasField("type_filter"):
                query = query.filter(Reference.reference_type == reftype2sql[request.type_filter.value])
            return paginate_references_result(request, query)

    def GetReceivedReferences(self, request, context):
        with session_scope(self._Session) as session:
            query = session.query(Reference)
            query = query.filter(Reference.to_user_id == request.to_user_id)
            if request.HasField("type_filter"):
                query = query.filter(Reference.reference_type == reftype2sql[request.type_filter.value])
            return paginate_references_result(request, query)

    def AvailableWriteReferenceTypes(self, request, context):
        available = {
            ReferenceType.FRIEND,
            ReferenceType.SURFED,
            ReferenceType.HOSTED,
        }

        # Filter out already written ones.
        with session_scope(self._Session) as session:
            query = session.query(Reference)
            query = query.filter(Reference.from_user_id == context.user_id)
            query = query.filter(Reference.to_user_id == request.to_user_id)
            for reference in query.all():
                available.remove(reference.reference_type)

        # TODO: make surfing/hosted only available if you actually have been surfing/hosting
        return api_pb2.AvailableWriteReferenceTypesRes(reference_types=[reftype2api[r] for r in available])

    def InitiateMediaUpload(self, request, context):
        key = random_hex()

        now = datetime.utcnow()
        expiry = now + timedelta(minutes=20)

        with session_scope(self._Session) as session:
            upload = InitiatedUpload(key=key, created=now, expiry=expiry, user_id=context.user_id,)
            session.add(upload)
            session.commit()

            req = media_pb2.UploadRequest(
                key=upload.key,
                type=media_pb2.UploadRequest.UploadType.IMAGE,
                created=Timestamp_from_datetime(upload.created),
                expiry=Timestamp_from_datetime(upload.expiry),
                max_width=2000,
                max_height=1600,
            ).SerializeToString()

        data = urlsafe_b64encode(req).decode("utf8")
        sig = urlsafe_b64encode(generate_hash_signature(req, config["MEDIA_SERVER_SECRET_KEY"])).decode("utf8")

        path = "upload?" + urlencode({"data": data, "sig": sig})

        return api_pb2.InitiateMediaUploadRes(
            upload_url=f"{config['MEDIA_SERVER_BASE_URL']}/{path}", expiry=Timestamp_from_datetime(expiry),
        )


def paginate_references_result(request, query):
    total_matches = query.count()
    references = query.order_by(Reference.time).offset(request.start_at).limit(request.number).all()
    # order by time, pagination
    return api_pb2.GetReferencesRes(
        total_matches=total_matches,
        references=[
            api_pb2.Reference(
                from_user_id=reference.from_user_id,
                to_user_id=reference.to_user_id,
                reference_type=reftype2api[reference.reference_type],
                text=reference.text,
                # Fuzz reference written time
                written_time=Timestamp_from_datetime(reference.time.replace(hour=0, minute=0, second=0, microsecond=0)),
            )
            for reference in references
        ],
    )


def user_model_to_pb(db_user, session, context):
    num_references = session.query(Reference.from_user_id).filter(Reference.to_user_id == db_user.id).count()

    user = api_pb2.User(
        user_id=db_user.id,
        username=db_user.username,
        name=db_user.name,
        city=db_user.city,
        verification=db_user.verification,
        community_standing=db_user.community_standing,
        num_references=num_references,
        gender=db_user.gender,
        age=db_user.age,
        color=db_user.color,
        joined=Timestamp_from_datetime(db_user.display_joined),
        last_active=Timestamp_from_datetime(db_user.display_last_active),
        hosting_status=hostingstatus2api[db_user.hosting_status],
        occupation=db_user.occupation,
        about_me=db_user.about_me,
        about_place=db_user.about_place,
        languages=db_user.languages.split("|") if db_user.languages else [],
        countries_visited=db_user.countries_visited.split("|") if db_user.countries_visited else [],
        countries_lived=db_user.countries_lived.split("|") if db_user.countries_lived else [],
        friends=get_friends_status(session, context.user_id, db_user.id),
        mutual_friends=[
            api_pb2.MutualFriend(user_id=mutual_friend.id, username=mutual_friend.username, name=mutual_friend.name,)
            for mutual_friend in db_user.mutual_friends(context.user_id)
        ],
        smoking_allowed=smokinglocation2api[db_user.smoking_allowed],
        avatar_url=db_user.avatar_url,
    )

    if db_user.max_guests is not None:
        user.max_guests.value = db_user.max_guests

    if db_user.multiple_groups is not None:
        user.multiple_groups.value = db_user.multiple_groups

    if db_user.last_minute is not None:
        user.last_minute.value = db_user.last_minute

    if db_user.accepts_pets is not None:
        user.accepts_pets.value = db_user.accepts_pets

    if db_user.accepts_kids is not None:
        user.accepts_kids.value = db_user.accepts_kids

    if db_user.wheelchair_accessible is not None:
        user.wheelchair_accessible.value = db_user.wheelchair_accessible

    if db_user.sleeping_arrangement is not None:
        user.sleeping_arrangement.value = db_user.sleeping_arrangement

    if db_user.area is not None:
        user.area.value = db_user.area

    if db_user.house_rules is not None:
        user.house_rules.value = db_user.house_rules

    return user<|MERGE_RESOLUTION|>--- conflicted
+++ resolved
@@ -394,18 +394,11 @@
             if not reported_user:
                 context.abort(grpc.StatusCode.NOT_FOUND, errors.USER_NOT_FOUND)
             session.add(message)
-<<<<<<< HEAD
 
             # commit here so that send_report_email can lazy-load stuff it needs
             session.commit()
 
             send_report_email(message)
-=======
-
-            reporting_user = session.query(User).filter(User.id == context.user_id).one()
-
-            send_report_email(reporting_user, reported_user, request.reason, request.description)
->>>>>>> 714eb028
 
             return empty_pb2.Empty()
 

--- conflicted
+++ resolved
@@ -570,73 +570,6 @@
 
             return empty_pb2.Empty()
 
-<<<<<<< HEAD
-    def WriteReference(self, request, context):
-        if context.user_id == request.to_user_id:
-            context.abort(grpc.StatusCode.INVALID_ARGUMENT, errors.CANT_REFER_SELF)
-
-        reference = Reference(
-            from_user_id=context.user_id,
-            to_user_id=request.to_user_id,
-            reference_type=reftype2sql[request.reference_type],
-            text=request.text,
-            was_safe=request.was_safe,
-            rating=request.rating,
-        )
-        with session_scope() as session:
-            if (
-                not session.query(User).filter(User.is_visible).filter(User.id == reference.from_user_id).one_or_none()
-                or not session.query(User).filter(User.is_visible).filter(User.id == reference.to_user_id).one_or_none()
-            ):
-                context.abort(grpc.StatusCode.NOT_FOUND, errors.USER_NOT_FOUND)
-
-            if (
-                session.query(Reference)
-                .filter(Reference.from_user_id == context.user_id)
-                .filter(Reference.to_user_id == request.to_user_id)
-                .filter(Reference.reference_type == reftype2sql[request.reference_type])
-                .one_or_none()
-            ):
-                context.abort(grpc.StatusCode.FAILED_PRECONDITION, errors.REFERENCE_ALREADY_GIVEN)
-            session.add(reference)
-        return empty_pb2.Empty()
-
-    def GetGivenReferences(self, request, context):
-        with session_scope() as session:
-            query = session.query(Reference)
-            query = query.filter(Reference.from_user_id == request.from_user_id)
-            if request.HasField("type_filter"):
-                query = query.filter(Reference.reference_type == reftype2sql[request.type_filter.value])
-            return paginate_references_result(request, query)
-
-    def GetReceivedReferences(self, request, context):
-        with session_scope() as session:
-            query = session.query(Reference)
-            query = query.filter(Reference.to_user_id == request.to_user_id)
-            if request.HasField("type_filter"):
-                query = query.filter(Reference.reference_type == reftype2sql[request.type_filter.value])
-            return paginate_references_result(request, query)
-
-    def AvailableWriteReferenceTypes(self, request, context):
-        available = {
-            ReferenceType.FRIEND,
-            ReferenceType.SURFED,
-            ReferenceType.HOSTED,
-        }
-
-        # Filter out already written ones.
-        with session_scope() as session:
-            query = session.query(Reference)
-            query = query.filter(Reference.from_user_id == context.user_id)
-            query = query.filter(Reference.to_user_id == request.to_user_id)
-            for reference in query.all():
-                available.remove(reference.reference_type)
-
-        # TODO: make surfing/hosted only available if you actually have been surfing/hosting
-        return api_pb2.AvailableWriteReferenceTypesRes(reference_types=[reftype2api[r] for r in available])
-
-=======
->>>>>>> a4fd514f
     def InitiateMediaUpload(self, request, context):
         key = random_hex()
 

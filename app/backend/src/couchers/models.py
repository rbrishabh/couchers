--- conflicted
+++ resolved
@@ -34,22 +34,15 @@
 
 
 class HostingStatus(enum.Enum):
-<<<<<<< HEAD
-    can_host = 1
-    maybe = 2
-    cant_host = 3
-
-
-class MeetupStatus(enum.Enum):
-    wants_to_meetup = 1
-    open_to_meetup = 2
-    does_not_want_to_meetup = 3
-=======
     can_host = enum.auto()
     maybe = enum.auto()
-    difficult = enum.auto()
     cant_host = enum.auto()
->>>>>>> 4d3304e4
+
+
+class MeetupStatus(enum.Enum):
+    wants_to_meetup = enum.auto()
+    open_to_meetup = enum.auto()
+    does_not_want_to_meetup = enum.auto()
 
 
 class SmokingLocation(enum.Enum):
@@ -60,17 +53,17 @@
 
 
 class SleepingArrangement(enum.Enum):
-    private = 1
-    common = 2
-    shared_room = 3
-    shared_space = 4
+    private = enum.auto()
+    common = enum.auto()
+    shared_room = enum.auto()
+    shared_space = enum.auto()
 
 
 class ParkingDetails(enum.Enum):
-    free_onsite = 1
-    free_offsite = 2
-    paid_onsite = 3
-    paid_offsite = 4
+    free_onsite = enum.auto()
+    free_offsite = enum.auto()
+    paid_onsite = enum.auto()
+    paid_offsite = enum.auto()
 
 
 class User(Base):

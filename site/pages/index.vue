--- conflicted
+++ resolved
@@ -16,17 +16,11 @@
       <section class="section">
         <div class="container">
           <h2 class="title is-2">What's this all about?</h2>
-<<<<<<< HEAD
           <p class="content"> We are a group of couch-surfers who are commited to building a new online platform for the couch-surfing community that will always be free to use. We aim to build you a product that is community-focussed and non-profit, and with an emphasis on being useful, modern, well-built and able to evolve based on the community's needs. Our intention is to become the most popular hospitality exchange platform, scaling appropriately to introduce new members properly into the community.</p>
           <p class="content"> This is verion 0 of our platform. Here we will explain in detail what we believe is wrong with CouchSurfing as the biggest player, and our solutions for fixing it. We are actively looking for volunteers with a wide range of experience and expertise. If seeing this come to life interests you, you think you could contribute, or you just want to see it done right, please sign up.</p>
           <p><a class="button is-light" href = "/signup">
           	<strong>Sign up</strong>
           </a></p>
-=======
-          <p class="content">We are a group of couch-surfers who are commited to building a new online platform for the couch-surfing community. We aim to build you a product that is community focussed and non-profit, and with an emphasis on being useful, modern, well-built and able to evolve based on the community's needs. Our intention is to become the most popular hospitality exchange platform, scaling appropriately to introduce new members properly into the community.</p>
-          <p class="content">This is version 0 of our platform. Here we will explain in detail what we believe is wrong with CouchSurfing as the biggest player, and our solutions for fixing it. We are actively looking for volunteers with a wide range of experience and expertise. If seeing this come to life interests you, you think you could contribute, or you just want to see it done right, please sign up.</p>
-          <p><a class="button is-primary is-medium" href="/signup">Sign up</a></p>
->>>>>>> be20ad59
         </div>
       </section>
       <section class="section">

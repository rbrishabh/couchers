import React, { useEffect } from "react";
import { Switch, Route, RouteProps, Redirect } from "react-router-dom";
import Home from "./views/Home";
import Profile from "./views/Profile";
import Messages from "./views/Messages";
import Login from "./features/auth/login/Login";
import { useDispatch, useSelector } from "react-redux";
import { RootState } from "./reducers";
<<<<<<< HEAD
import { authError } from "./features/auth";
=======
import { authError } from "./features/auth/authSlice";
import Logout from "./views/Logout";

export const loginRoute = "/login";
export const loginPasswordRoute = `${loginRoute}/password`;

export const profileRoute = "/profile";
export const messagesRoute = "/messages";
export const requestsRoute = "/messages";
export const logoutRoute = "/logout";
>>>>>>> aa1fb6c4

export default function AppRoutes() {
  return (
    <Switch>
      <Route path={`${loginRoute}/:urlToken?`}>
        <Login />
      </Route>
      <PrivateRoute path={profileRoute}>
        <Profile />
      </PrivateRoute>
      <PrivateRoute path={messagesRoute}>
        <Messages />
      </PrivateRoute>
      <PrivateRoute exact path="/">
        <Home />
      </PrivateRoute>
      <PrivateRoute exact path={logoutRoute}>
        <Logout />
      </PrivateRoute>
    </Switch>
  );
}

// TODO: Redirect to requested route after login
const PrivateRoute = (props: RouteProps) => {
  const dispatch = useDispatch();
  const isAuthenticated = useSelector<RootState, boolean>(
    (state) => state.auth.authToken !== null
  );
  useEffect(() => {
    if (!isAuthenticated) {
      dispatch(authError("Please log in."));
    }
  });

  const { children, ...otherProps } = props;

  return (
    <>
      <Route {...otherProps}>
        {!isAuthenticated && <Redirect to="/login" />}
        {children}
      </Route>
    </>
  );
};<|MERGE_RESOLUTION|>--- conflicted
+++ resolved
@@ -4,13 +4,10 @@
 import Profile from "./views/Profile";
 import Messages from "./views/Messages";
 import Login from "./features/auth/login/Login";
+import Logout from "./views/Logout";
 import { useDispatch, useSelector } from "react-redux";
 import { RootState } from "./reducers";
-<<<<<<< HEAD
 import { authError } from "./features/auth";
-=======
-import { authError } from "./features/auth/authSlice";
-import Logout from "./views/Logout";
 
 export const loginRoute = "/login";
 export const loginPasswordRoute = `${loginRoute}/password`;
@@ -19,7 +16,6 @@
 export const messagesRoute = "/messages";
 export const requestsRoute = "/messages";
 export const logoutRoute = "/logout";
->>>>>>> aa1fb6c4
 
 export default function AppRoutes() {
   return (

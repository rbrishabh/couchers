import { createAsyncThunk } from "@reduxjs/toolkit";
import {
  completeSignup,
  getCurrentUser,
<<<<<<< HEAD
  getUserByUsername,
=======
  getUser,
  updateUser as apiUpdateUser,
>>>>>>> 518b37c0
  passwordLogin as apiPasswordLogin,
  SignupArguments,
  tokenLogin as apiTokenLogin,
} from "../../libs/user";

export const passwordLogin = createAsyncThunk(
  "auth/passwordLogin",
  async ({ username, password }: { username: string; password: string }) => {
    const token = await apiPasswordLogin(username, password);

    const user = await getUser(username, token);

    return { token, user };
  }
);

export const tokenLogin = createAsyncThunk(
  "auth/tokenLogin",
  async (loginToken: string) => {
    const token = await apiTokenLogin(loginToken);

    const user = await getCurrentUser(token);

    return { token, user };
  }
);

<<<<<<< HEAD
=======
export const updateUser = createAsyncThunk<
  User.AsObject,
  User.AsObject,
  { state: RootState }
>("auth/updateUser", async (user, { getState }) => {
  const username = getState().auth.user?.username;

  if (!username) {
    throw Error("User is not connected.");
  }

  await apiUpdateUser(user);

  return getUser(username);
});

>>>>>>> 518b37c0
export const signup = createAsyncThunk(
  "auth/signup",
  async (signupArguments: SignupArguments) => {
    const token = await completeSignup(signupArguments);

    const user = await getCurrentUser(token);

    return { token, user };
  }
);<|MERGE_RESOLUTION|>--- conflicted
+++ resolved
@@ -2,12 +2,7 @@
 import {
   completeSignup,
   getCurrentUser,
-<<<<<<< HEAD
-  getUserByUsername,
-=======
   getUser,
-  updateUser as apiUpdateUser,
->>>>>>> 518b37c0
   passwordLogin as apiPasswordLogin,
   SignupArguments,
   tokenLogin as apiTokenLogin,
@@ -35,25 +30,6 @@
   }
 );
 
-<<<<<<< HEAD
-=======
-export const updateUser = createAsyncThunk<
-  User.AsObject,
-  User.AsObject,
-  { state: RootState }
->("auth/updateUser", async (user, { getState }) => {
-  const username = getState().auth.user?.username;
-
-  if (!username) {
-    throw Error("User is not connected.");
-  }
-
-  await apiUpdateUser(user);
-
-  return getUser(username);
-});
-
->>>>>>> 518b37c0
 export const signup = createAsyncThunk(
   "auth/signup",
   async (signupArguments: SignupArguments) => {

import { createSlice, PayloadAction } from "@reduxjs/toolkit";
import { User } from "../../pb/api_pb";
<<<<<<< HEAD
import { passwordLogin, updateUser } from "./index";
=======
import { passwordLogin, tokenLogin, updateUser } from "./authActions";
>>>>>>> aa1fb6c4

const initialState = {
  authToken: null as null | string,
  user: null as null | User.AsObject,
  //it isn't good practice to keep ui state in the store
  //these refer to authentication loading and error in general
  loading: false,
  error: null as string | null | undefined,
};

export const authSlice = createSlice({
  name: "auth",
  initialState: initialState,
  reducers: {
    clearError(state) {
      state.error = null;
    },
    authError(state, action: PayloadAction<string>) {
      state.error = action.payload;
      state.loading = false;
    },
    logout(state) {
      state.authToken = null;
      state.user = null;
      state.error = null;
      state.loading = false;
    },
  },
  extraReducers: (builder) => {
    builder
      .addCase(passwordLogin.pending, (state) => {
        state.authToken = null;
        state.user = null;
        state.error = null;
        state.loading = true;
      })
      .addCase(passwordLogin.fulfilled, (state, action) => {
        state.authToken = action.payload.token;
        state.user = action.payload.user;
        state.loading = false;
      })
      .addCase(passwordLogin.rejected, (state, action) => {
        state.error = action.error.message;
        state.loading = false;
      })
      .addCase(tokenLogin.pending, (state) => {
        state.authToken = null;
        state.user = null;
        state.error = null;
        state.loading = true;
      })
      .addCase(tokenLogin.fulfilled, (state, action) => {
        state.authToken = action.payload.token;
        state.user = action.payload.user;
        state.loading = false;
      })
      .addCase(tokenLogin.rejected, (state, action) => {
        state.error = action.error.message;
        state.loading = false;
      })
      .addCase(updateUser.fulfilled, (state, action) => {
        state.user = action.payload;
      });
  },
});

export const { clearError, authError, logout } = authSlice.actions;
export default authSlice.reducer;<|MERGE_RESOLUTION|>--- conflicted
+++ resolved
@@ -1,10 +1,6 @@
 import { createSlice, PayloadAction } from "@reduxjs/toolkit";
 import { User } from "../../pb/api_pb";
-<<<<<<< HEAD
-import { passwordLogin, updateUser } from "./index";
-=======
-import { passwordLogin, tokenLogin, updateUser } from "./authActions";
->>>>>>> aa1fb6c4
+import { passwordLogin, tokenLogin, updateUser } from "./index";
 
 const initialState = {
   authToken: null as null | string,
